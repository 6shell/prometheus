# Changelog

## main / unreleased

<<<<<<< HEAD
* [FEATURE] Templates: Add urlQueryEscape to template functions. #17403
* [BUGFIX] TSDB: Register `prometheus_tsdb_sample_ooo_delta` metric properly. #17477
=======
## 3.8.1 / 2025-12-16

* [BUGFIX] remote: Fix Remote Write receiver, so it does not send wrong response headers for v1 flow and cause Prometheus senders to emit false partial error log and metrics. #17683
>>>>>>> ed753444

## 3.8.0 / 2025-11-28

* [CHANGE] remote: Update Remote Write receiving to [2.0-rc.4 spec](https://github.com/prometheus/docs/blob/60c24e450010df38cfcb4f65df874f6f9b26dbcb/docs/specs/prw/remote_write_spec_2_0.md). "created timestamp" (CT) is now called "start timestamp" (ST). #17411
* [CHANGE] TSDB: Native Histogram Custom Bounds with a NaN threshold are now rejected. #17287
* [FEATURE] OAuth2: support jwt-bearer grant-type (RFC7523 3.1). #17592
* [FEATURE] Dockerfile: Add OpenContainers spec labels to Dockerfile. #16483
* [FEATURE] SD: Add unified AWS service discovery for ec2, lightsail and ecs services. #17406
* [FEATURE] Native histograms are now a stable, but optional feature, use the `scrape_native_histogram` config setting. #17232 #17315
* [FEATURE] UI: Support anchored and smoothed keyword in promql editor. #17239
* [FEATURE] UI: Show detailed relabeling steps for each discovered target. #17337
* [FEATURE] Alerting: Add urlQueryEscape to template functions. #17403
* [FEATURE] Promtool: Add  Remote-Write 2.0 support to `promtool push metrics` via the `--protobuf_message` flag. #17417
* [ENHANCEMENT] Clarify the docs about handling negative native histograms.  #17249
* [ENHANCEMENT] Mixin: Add static UID to the remote-write dashboard. #17256
* [ENHANCEMENT] PromQL: Reconcile mismatched NHCB bounds in `Add` and `Sub`. #17278
* [ENHANCEMENT] Alerting: Add "unknown" state for alerting rules that haven't been evaluated yet. #17282
* [ENHANCEMENT] Scrape: Allow simultaneous use of classic histogram → NHCB conversion and zero-timestamp ingestion. #17305
* [ENHANCEMENT] UI: Add smoothed/anchored in explain. #17334
* [ENHANCEMENT] OTLP: De-duplicate any `target_info` samples with the same timestamp for the same series. #17400
* [ENHANCEMENT] Document `use_fips_sts_endpoint` in `sigv4` config sections. #17304
* [ENHANCEMENT] Document Prometheus Agent. #14519
* [PERF] PromQL: Speed up parsing of variadic functions. #17316
* [PERF] UI: Speed up alerts/rules/... pages by not rendering collapsed content. #17485
* [PERF] UI: Performance improvement when getting label name and values in promql editor. #17194
* [PERF] UI: Speed up /alerts for many firing alerts via virtual scrolling.  #17254
* [BUGFIX] PromQL: Fix slice indexing bug in info function on churning series. #17199
* [BUGFIX] API: Reduce lock contention on `/api/v1/targets`. #17306
* [BUGFIX] PromQL: Consistent handling of gauge vs. counter histograms in aggregations. #17312
* [BUGFIX] TSDB: Allow NHCB with -Inf as the first custom value. #17320
* [BUGFIX] UI: Fix duplicate loading of data from the API speed up rendering of some pages. #17357
* [BUGFIX] Old UI: Fix createExpressionLink to correctly build /graph URLs so links from Alerts/Rules work again. #17365
* [BUGFIX] PromQL: Avoid panic when parsing malformed `info` call. #17379
* [BUGFIX] PromQL: Include histograms when enforcing sample_limit. #17390
* [BUGFIX] Config: Fix panic if TLS CA file is absent. #17418
* [BUGFIX] PromQL: Fix `histogram_fraction` for classic histograms and NHCB if lower bound is in the first bucket. #17424

## 3.7.3 / 2025-10-29

* [BUGFIX] UI: Revert changed (and breaking) redirect behavior for `-web.external-url` if `-web.route-prefix` is configured, which was introduced in #17240. #17389
* [BUGFIX] Fix federation of some native histograms. #17299 #17409
* [BUGFIX] promtool: `check config` would fail when `--lint=none` flag was set. #17399 #17414
* [BUGFIX] Remote-write: fix a deadlock in the queue resharding logic that can lead to suboptimal queue behavior. #17412

## 3.7.2 / 2025-10-22

* [BUGFIX] AWS SD: Fix AWS SDK v2 credentials handling for EC2 and Lightsail discovery. #17355
* [BUGFIX] AWS SD: Load AWS region from IMDS when not set. #17376
* [BUGFIX] Relabeling: Fix `labelmap` action validation with the legacy metric name validation scheme. #17372
* [BUGFIX] PromQL: Fix parsing failure when `anchored` and `smoothed` are used as metric names and label names. #17353
* [BUGFIX] PromQL: Fix formatting of range vector selectors with `smoothed`/`anchored` modifier. #17354

## 3.7.1 / 2025-10-16

* [BUGFIX] OTLP: Prefix `key_` to label name when translating an OTel attribute name starting with a single underscore, and keep multiple consecutive underscores in label name when translating an OTel attribute name. This reverts the breaking changes introduced in 3.7.0. #17344

## 3.7.0 / 2025-10-15

* [CHANGE] Remote-write: the following metrics are deprecated:
   - `prometheus_remote_storage_samples_in_total`, use `prometheus_wal_watcher_records_read_total{type="samples"}` and `prometheus_remote_storage_samples_dropped_total` instead,
   - `prometheus_remote_storage_histograms_in_total`, use `prometheus_wal_watcher_records_read_total{type=~".*histogram_samples"}` and `prometheus_remote_storage_histograms_dropped_total` instead,
   - `prometheus_remote_storage_exemplars_in_total`, use `prometheus_wal_watcher_records_read_total{type="exemplars"}` and `prometheus_remote_storage_exemplars_dropped_total` instead,
   - `prometheus_remote_storage_highest_timestamp_in_seconds`, use the more accurate `prometheus_remote_storage_queue_highest_timestamp_seconds` instead in dashboards and alerts to properly account for relabeling and for more accuracy. #17065
* [FEATURE] PromQL: Add support for experimental anchored and smoothed rate behind feature flag `promql-extended-range-selectors`. #16457
* [FEATURE] Federation: Add support for native histograms with custom buckets (NHCB). #17215
* [FEATURE] PromQL: Add `first_over_time(...)` and `ts_of_first_over_time(...)` behind feature flag `experimental-promql-functions`. #16963 #17021
* [FEATURE] Remote-write: Add support for Azure Workload Identity as an authentication method for the receiver. #16788
* [FEATURE] Remote-write: Add type and unit labels to outgoing time series in remote-write 2.0 when the `type-and-unit-labels` feature flag is enabled. #17033
* [FEATURE] OTLP: Write start time of metrics as created time zero samples into TSDB when `created-timestamp-zero-ingestion` feature flag is enabled. #16951
* [ENHANCEMENT] PromQL: Add warn-level annotations for counter reset conflicts in certain histogram operations. #17051 #17094
* [ENHANCEMENT] UI: Add scrape interval and scrape timeout to targets page. #17158
* [ENHANCEMENT] TSDB: Reduce the resolution of native histograms read from chunks or remote read if the schema is exponential. #17213
* [ENHANCEMENT] Remote write: Add logging for unexpected metadata in sample batches, when metadata entries are found in samples-only batches. #17034 #17082
* [ENHANCEMENT] Rules: Support concurrent evaluation for rules querying `ALERTS` and `ALERTS_FOR_STATE`. #17064
* [ENHANCEMENT] TSDB: Add logs to improve visibility into internal operations. #17074
* [PERF] OTLP: Write directly to TSDB instead of passing through a Remote-Write adapter when receiving OTLP metrics. #16951
* [PERF] OTLP: Reduce number of logs emitted from OTLP endpoint. No need to log duplicate sample errors. #17201
* [PERF] PromQL: Move more work to preprocessing step. #16896
* [PERF] PromQL: Reduce allocations when walking the syntax tree. #16593
* [PERF] TSDB: Optimize appender creation, slightly speeding up startup. #16922
* [PERF] TSDB: Improve speed of querying a series with multiple matchers. #13971
* [BUGFIX] Alerting: Mutating alerts relabeling (using `replace` actions, etc.) within a `alertmanager_config.alert_relabel_configs` block is now scoped correctly and no longer yields altered alerts to subsequent blocks. #17063
* [BUGFIX] Config: Infer valid escaping scheme when scrape config validation scheme is set. #16923
* [BUGFIX] TSDB: Correctly handle appending mixed-typed samples to the same series. #17071 #17241 #17290 #17295 #17296
* [BUGFIX] Remote-write: Prevent sending unsupported native histograms with custom buckets (NHCB) over Remote-write 1.0, log warning. #17146
* [BUGFIX] TSDB: Fix metadata entries handling on `metadata-wal-records` experimental feature for native histograms with custom buckets (NHCB) in protobuf scraping. #17156
* [BUGFIX] TSDB: Ignore Native Histograms with invalid schemas during WAL/WBL replay. #17214
* [BUGFIX] PromQL: Avoid empty metric names in annotations for `histogram_quantile()`. #16794
* [BUGFIX] PromQL: Correct inaccurate character positions in errors for some aggregate expressions. #16996 #17031
* [BUGFIX] PromQL: Fix `info()` function on churning series. #17135
* [BUGFIX] PromQL: Set native histogram to gauge type when subtracting or multiplying/dividing with negative factors. #17004
* [BUGFIX] TSDB: Reject unsupported native histogram schemas when attempting to append to TSDB. For scrape and remote-write implement reducing the resolution to fit the maximum if the schema is within the -9 to 52. #17189
* [BUGFIX] Remote-write: Fix HTTP handler to return after writing error response for invalid compression. #17050
* [BUGFIX] Remote-write: Return HTTP error `400` instead of `5xx` for wrongly formatted Native Histograms. #17210
* [BUGFIX] Scrape: Prevent staleness markers from generating unnecessary series. #16429
* [BUGFIX] TSDB: Avoid misleading `Failed to calculate size of \"wal\" dir` error logs during WAL clean-up. #17006
* [BUGFIX] TSDB: Prevent erroneously dropping series records during WAL checkpoints. #17029
* [BUGFIX] UI: Fix redirect to path of `-web.external-url` if `-web.route-prefix` is configured. #17240
* [BUGFIX] Remote-write: Do not panic on invalid symbol table in remote-write 2.0. #17160

## 3.6.0 / 2025-09-17

* [FEATURE] PromQL: Add `step()`, and `min()` and `max()` on durations, behind feature flag `promql-duration-expr`. #16777
* [FEATURE] API: Add a `/v1/status/tsdb/blocks` endpoint exposing metadata about loaded blocks. #16695
* [FEATURE] Templates: Add `toDuration()` and `now()` functions. #16619
* [ENHANCEMENT] Discovery: Add support for attaching namespace metadata to targets. #16831
* [ENHANCEMENT] OTLP: Support new `UnderscoreEscapingWithoutSuffixes` strategy via `otlp.translation_strategy`. #16849
* [ENHANCEMENT] OTLP: Support including scope metadata as metric labels via `otlp.promote_scope_metadata`. #16878
* [ENHANCEMENT] OTLP: Add `__type__` and `__unit__` labels when feature flag `type-and-unit-labels` is enabled. #16630
* [ENHANCEMENT] Tracing: Send the traceparent HTTP header during scrapes. #16425
* [ENHANCEMENT] UI: Add option to disable info and warning query messages under `Query page settings`. #16901
* [ENHANCEMENT] UI: Improve metadata handling for `_count/_sum/_bucket` suffixes. #16910
* [ENHANCEMENT] TSDB: Track stale series in the Head block via the `prometheus_tsdb_head_stale_series` metric. #16925
* [PERF] PromQL: Improve performance due to internal optimizations. #16797
* [BUGFIX] Config: Fix "unknown global name escaping method" error messages produced during config validation. #16801
* [BUGFIX] Discovery: Fix race condition during shutdown. #16820
* [BUGFIX] OTLP: Generate `target_info` samples between the earliest and latest samples per resource. #16737
* [BUGFIX] PromQL: Fail when `NaN` is passed as parameter to `topk()`, `bottomk()`, `limitk()` and `limit_ratio()`. #16725
* [BUGFIX] PromQL: Fix extrapolation for native counter histograms. #16828
* [BUGFIX] PromQL: Reduce numerical errors by disabling some optimizations. #16895
* [BUGFIX] PromQL: Fix inconsistencies when using native histograms in subqueries. #16879
* [BUGFIX] PromQL: Fix inconsistent annotations for `rate()` and `increase()` on histograms when feature flag `type-and-unit-labels` is enabled. #16915
* [BUGFIX] Scraping: Fix memory corruption in `slicelabels` builds. #16946
* [BUGFIX] TSDB: Fix panic on append when feature flag `created-timestamp-zero-ingestion` is enabled. #16332
* [BUGFIX] TSDB: Fix panic on append for native histograms with empty buckets. #16893

## 3.5.0 / 2025-07-14

* [FEATURE] PromQL: Add experimental type and unit metadata labels, behind feature flag `type-and-unit-labels`. #16228 #16632 #16718 #16743
* [FEATURE] PromQL: Add `ts_of_(min|max|last)_over_time`, behind feature flag `experimental-promql-functions`. #16722 #16733
* [FEATURE] Scraping: Add global option `always_scrape_classic_histograms` to scrape a classic histogram even if it is also exposed as native. #16452
* [FEATURE] OTLP: New config options `promote_all_resource_attributes` and `ignore_resource_attributes`. #16426
* [FEATURE] Discovery: New service discovery for STACKIT Cloud. #16401
* [ENHANCEMENT] Hetzner SD: Add `label_selector` to filter servers. #16512
* [ENHANCEMENT] PromQL: support non-constant parameter in aggregations like `quantile` and `topk`. #16404
* [ENHANCEMENT] UI: Better total target count display when using `keep_dropped_targets` option. #16604
* [ENHANCEMENT] UI: Add simple filtering on the `/rules` page. #16605
* [ENHANCEMENT] UI: Display query stats in hover tooltip over table query tab. #16723
* [ENHANCEMENT] UI: Clear search field on `/targets` page. #16567
* [ENHANCEMENT] Rules: Check that rules parse without error earlier at startup. #16601
* [ENHANCEMENT] Promtool: Optional fuzzy float64 comparison in rules unittests. #16395
* [PERF] PromQL: Reuse `histogramStatsIterator` where possible. #16686
* [PERF] PromQL: Reuse storage for custom bucket values for native histograms. #16565
* [PERF] UI: Optimize memoization and search debouncing on `/targets` page. #16589
* [PERF] UI: Fix full-page re-rendering when opening status nav menu. #16590
* [PERF] Kubernetes SD: use service cache.Indexer to achieve better performance. #16365
* [PERF] TSDB: Optionally use Direct IO for chunks writing. #15365
* [PERF] TSDB: When fetching label values, stop work earlier if the limit is reached. #16158
* [PERF] Labels: Simpler/faster stringlabels encoding. #16069
* [PERF] Scraping: Reload scrape pools concurrently. #16595 #16783
* [BUGFIX] Top-level: Update GOGC before loading TSDB. #16491
* [BUGFIX] Config: Respect GOGC environment variable if no "runtime" block exists. #16558
* [BUGFIX] PromQL: Fix native histogram `last_over_time`. #16744
* [BUGFIX] PromQL: Fix reported parser position range in errors for aggregations wrapped in ParenExpr #16041 #16754
* [BUGFIX] PromQL: Don't emit a value from `histogram_fraction` or `histogram_quantile` if classic and native histograms are present at the same timestamp. #16552
* [BUGFIX] PromQL: Incorrect rounding of `[1001ms]` to `[1s]` and similar. #16478
* [BUGFIX] PromQL: Fix inconsistent / sometimes negative `histogram_count` and `histogram_sum`. #16682
* [BUGFIX] PromQL: Improve handling of NaNs in native histograms. #16724
* [BUGFIX] PromQL: Fix unary operator precedence in duration expressions. #16713
* [BUGFIX] PromQL: Improve consistency of `avg` aggregation and `avg_over_time`. #16569 #16773
* [BUGFIX] UI: Add query warnings and info to graph view. #16753 #16759
* [BUGFIX] API: Add HTTP `Vary: Origin` header to responses to avoid cache poisoning. #16008
* [BUGFIX] Discovery: Avoid deadlocks by taking locks in consistent order. #16587
* [BUGFIX] Remote-write: For Azure AD auth, allow empty `client_id` to suppport system assigned managed identity. #16421
* [BUGFIX] Scraping: Fix rare memory corruption bug. #16623
* [BUGFIX] Scraping: continue handling custom-bucket histograms after an exponential histogram is encountered. #16720
* [BUGFIX] OTLP: Default config not respected when `otlp:` block is unset. #16693

## 3.4.2 / 2025-06-26

* [BUGFIX] OTLP receiver: Fix default configuration not being respected if the `otlp:` block is unset in the config file. #16693

## 3.4.1 / 2025-05-31

* [BUGFIX] Parser: Add reproducer for a dangling-reference issue in parsers. #16633

## 3.4.0 / 2025-05-17

* [CHANGE] Config: Make setting out-of-order native histograms feature (`--enable-feature=ooo-native-histograms`) a no-op. Out-of-order native histograms are now always enabled when `out_of_order_time_window` is greater than zero and `--enable-feature=native-histograms` is set. #16207
* [FEATURE] OTLP translate: Add feature flag for optionally translating OTel explicit bucket histograms into native histograms with custom buckets. #15850
* [FEATURE] OTLP translate: Add option to receive OTLP metrics without translating names or attributes. #16441
* [FEATURE] PromQL: allow arithmetic operations in durations in PromQL parser. #16249
* [FEATURE] OTLP receiver: Add primitive support for ingesting OTLP delta metrics as-is. #16360
* [ENHANCEMENT] PromQL: histogram_fraction for bucket histograms. #16095
* [ENHANCEMENT] TSDB: add `prometheus_tsdb_wal_replay_unknown_refs_total` and `prometheus_tsdb_wbl_replay_unknown_refs_total` metrics to track unknown series references during WAL/WBL replay. #16166
* [ENHANCEMENT] Scraping: Add config option for escaping scheme request. #16066
* [ENHANCEMENT] Config: Add global config option for convert_classic_histograms_to_nhcb. #16226
* [ENHANCEMENT] Alerting: make batch size configurable (`--alertmanager.notification-batch-size`). #16254
* [PERF] Kubernetes SD: make endpointSlice discovery more efficient. #16433
* [BUGFIX] Config: Fix auto-reload on changes to rule and scrape config files. #16340
* [BUGFIX] Scraping: Skip native histogram series if ingestion is disabled. #16218
* [BUGFIX] TSDB: Handle metadata/tombstones/exemplars for duplicate series during WAL replay. #16231
* [BUGFIX] TSDB: Avoid processing exemplars outside the valid time range during WAL replay. #16242
* [BUGFIX] Promtool: Add feature flags for PromQL features. #16443
* [BUGFIX] Rules: correct logging of alert name & template data. #15093
* [BUGFIX] PromQL: Use arithmetic mean for `histogram_stddev()` and `histogram_stdvar()` . #16444

## 3.3.0 / 2025-04-15

* [FEATURE] PromQL: Implement `idelta()` and `irate()` for native histograms. #15853
* [ENHANCEMENT] Scaleway SD: Add `__meta_scaleway_instance_public_ipv4_addresses` and `__meta_scaleway_instance_public_ipv6_addresses` labels. #14228
* [ENHANCEMENT] TSDB: Reduce locking while reloading blocks. #12920
* [ENHANCEMENT] PromQL: Allow UTF-8 labels in `label_replace()`. #15974
* [ENHANCEMENT] Promtool: `tsdb create-blocks-from openmetrics` can now read from a Pipe. #16011
* [ENHANCEMENT] Rules: Add support for anchors and aliases in rule files. #14957
* [ENHANCEMENT] Dockerfile: Make `/prometheus` writable. #16073
* [ENHANCEMENT] API: Include scrape pool name for dropped targets in `/api/v1/targets`. #16085
* [ENHANCEMENT] UI: Improve time formatting and copying of selectors. #15999 #16165
* [ENHANCEMENT] UI: Bring back vertical grid lines and graph legend series toggling instructions. #16163 #16164
* [ENHANCEMENT] Mixin: The `cluster` label can be customized using `clusterLabel`. #15826
* [PERF] TSDB: Optimize some operations on head chunks by taking shortcuts. #12659
* [PERF] TSDB & Agent: Reduce memory footprint during WL replay. #15778
* [PERF] Remote-Write: Reduce memory footprint during WAL replay. #16197
* [PERF] API: Reduce memory footprint during header parsing. #16001
* [PERF] Rules: Improve dependency evaluation, enabling better concurrency. #16039
* [PERF] Scraping: Improve scraping performance for native histograms. #15731
* [PERF] Scraping: Improve parsing of created timestamps. #16072
* [BUGFIX] Scraping: Bump cache iteration after error to avoid false duplicate detections. #16174
* [BUGFIX] Scraping: Skip native histograms series when ingestion is disabled. #16218
* [BUGFIX] PromQL: Fix counter reset detection for native histograms. #15902 #15987
* [BUGFIX] PromQL: Fix inconsistent behavior with an empty range. #15970
* [BUGFIX] PromQL: Fix inconsistent annotation in `quantile_over_time()`. #16018
* [BUGFIX] PromQL: Prevent `label_join()` from producing duplicates. #15975
* [BUGFIX] PromQL: Ignore native histograms in `scalar()`, `sort()` and `sort_desc()`. #15964
* [BUGFIX] PromQL: Fix annotations for binary operations between incompatible native histograms. #15895
* [BUGFIX] Alerting: Consider alert relabeling when deciding whether alerts are dropped. #15979
* [BUGFIX] Config: Set `GoGC` to the default value in case of an empty configuration. #16052
* [BUGFIX] TSDB: Fix unknown series errors and potential data loss during WAL replay when inactive series are removed from the head and reappear before the next WAL checkpoint. #16060
* [BUGFIX] Scaleway SD: The public IP will no longer be set to `__meta_meta_scaleway_instance_public_ipv4` if it is an IPv6 address. #14228
* [BUGFIX] UI: Display the correct value of Alerting rules' `keep_firing_for`. #16211

## 3.2.1 / 2025-02-25

* [BUGFIX] Don't send Accept` header `escape=allow-utf-8` when `metric_name_validation_scheme: legacy` is configured. #16061

## 3.2.0 / 2025-02-17

* [CHANGE] relabel: Replace actions can now use UTF-8 characters in `targetLabel` field. Note that `$<chars>` or `${<chars>}` will be expanded. This also apply to `replacement` field for `LabelMap` action. #15851
* [CHANGE] rulefmt: Rule names can use UTF-8 characters, except `{` and `}` characters (due to common mistake checks). #15851
* [FEATURE] remote/otlp: Add feature flag `otlp-deltatocumulative` to support conversion from delta to cumulative. #15165
* [ENHANCEMENT] openstack SD: Discover Octavia loadbalancers. #15539
* [ENHANCEMENT] scrape: Add metadata for automatic metrics to WAL for `metadata-wal-records` feature. #15837
* [ENHANCEMENT] promtool: Support linting of scrape interval, through lint option `too-long-scrape-interval`. #15719
* [ENHANCEMENT] promtool: Add --ignore-unknown-fields option. #15706
* [ENHANCEMENT] ui: Make "hide empty rules" and hide empty rules" persistent #15807
* [ENHANCEMENT] web/api: Add a limit parameter to `/query` and `/query_range`. #15552
* [ENHANCEMENT] api: Add fields Node and ServerTime to `/status`. #15784
* [PERF] Scraping: defer computing labels for dropped targets until they are needed by the UI.  #15261
* [BUGFIX] remotewrite2: Fix invalid metadata bug for metrics without metadata. #15829
* [BUGFIX] remotewrite2: Fix the unit field propagation. #15825
* [BUGFIX] scrape: Fix WAL metadata for histograms and summaries. #15832
* [BUGFIX] ui: Merge duplicate "Alerts page settings" sections. #15810
* [BUGFIX] PromQL: Fix `<aggr_over_time>` functions with histograms. #15711

## 3.1.0 / 2025-01-02

 * [SECURITY] upgrade golang.org/x/crypto to address reported CVE-2024-45337. #15691
 * [CHANGE] Notifier: Increment prometheus_notifications_errors_total by the number of affected alerts rather than per batch. #15428
 * [CHANGE] API: list rules field "groupNextToken:omitempty" renamed to "groupNextToken". #15400
 * [ENHANCEMENT] OTLP translate: keep identifying attributes in target_info. #15448
 * [ENHANCEMENT] Paginate rule groups, add infinite scroll to rules within groups. #15677
 * [ENHANCEMENT] TSDB: Improve calculation of space used by labels. #13880
 * [ENHANCEMENT] Rules: new metric rule_group_last_rule_duration_sum_seconds. #15672
 * [ENHANCEMENT] Observability: Export 'go_sync_mutex_wait_total_seconds_total' metric. #15339
 * [ENHANCEMEN] Remote-Write: optionally use a DNS resolver that picks a random IP. #15329
 * [PERF] Optimize `l=~".+"` matcher. #15474, #15684
 * [PERF] TSDB: Cache all symbols for compaction . #15455
 * [PERF] TSDB: MemPostings: keep a map of label values slices. #15426
 * [PERF] Remote-Write: Remove interning hook. #15456
 * [PERF] Scrape: optimize string manipulation for experimental native histograms with custom buckets. #15453
 * [PERF] TSDB: reduce memory allocations. #15465, #15427
 * [PERF] Storage: Implement limit in mergeGenericQuerier. #14489
 * [PERF] TSDB: Optimize inverse matching. #14144
 * [PERF] Regex: use stack memory for lowercase copy of string. #15210
 * [PERF] TSDB: When deleting from postings index, pause to unlock and let readers read. #15242
 * [BUGFIX] Main: Avoid possible segfault at exit. (#15724)
 * [BUGFIX] Rules: Do not run rules concurrently if uncertain about dependencies. #15560
 * [BUGFIX] PromQL: Adds test for `absent`, `absent_over_time` and `deriv` func with histograms. #15667
 * [BUGFIX] PromQL: Fix various bugs related to quoting UTF-8 characters. #15531
 * [BUGFIX] Scrape: fix nil panic after scrape loop reload. #15563
 * [BUGFIX] Remote-write: fix panic on repeated log message. #15562
 * [BUGFIX] Scrape: reload would ignore always_scrape_classic_histograms and convert_classic_histograms_to_nhcb configs. #15489
 * [BUGFIX] TSDB: fix data corruption in experimental native histograms. #15482
 * [BUGFIX] PromQL: Ignore histograms in all time related functions. #15479
 * [BUGFIX] OTLP receiver: Convert metric metadata. #15416
 * [BUGFIX] PromQL: Fix `resets` function for histograms. #15527
 * [BUGFIX] PromQL: Fix behaviour of `changes()` for mix of histograms and floats. #15469
 * [BUGFIX] PromQL: Fix behaviour of some aggregations with histograms. #15432
 * [BUGFIX] allow quoted exemplar keys in openmetrics text format. #15260
 * [BUGFIX] TSDB: fixes for rare conditions when loading write-behind-log (WBL). #15380
 * [BUGFIX] `round()` function did not remove `__name__` label. #15250
 * [BUGFIX] Promtool: analyze block shows metric name with 0 cardinality. #15438
 * [BUGFIX] PromQL: Fix `count_values` for histograms. #15422
 * [BUGFIX] PromQL: fix issues with comparison binary operations with `bool` modifier and native histograms. #15413
 * [BUGFIX] PromQL: fix incorrect "native histogram ignored in aggregation" annotations. #15414
 * [BUGFIX] PromQL: Corrects the behaviour of some operator and aggregators with Native Histograms. #15245
 * [BUGFIX] TSDB: Always return unknown hint for first sample in non-gauge histogram chunk. #15343
 * [BUGFIX] PromQL: Clamp functions: Ignore any points with native histograms. #15169
 * [BUGFIX] TSDB: Fix race on stale values in headAppender. #15322
 * [BUGFIX] UI: Fix selector / series formatting for empty metric names. #15340
 * [BUGFIX] OTLP receiver: Allow colons in non-standard units. #15710

## 3.0.1 / 2024-11-28

The first bug fix release for Prometheus 3.

* [BUGFIX] Promql: Make subqueries left open. #15431
* [BUGFIX] Fix memory leak when query log is enabled. #15434
* [BUGFIX] Support utf8 names on /v1/label/:name/values endpoint. #15399

## 3.0.0 / 2024-11-14

This release includes new features such as a brand new UI and UTF-8 support enabled by default. As this marks the first new major version in seven years, several breaking changes are introduced. The breaking changes are mainly around the removal of deprecated feature flags and CLI arguments, and the full list can be found below. For users that want to upgrade we recommend to read through our [migration guide](https://prometheus.io/docs/prometheus/3.0/migration/).

* [CHANGE] Set the `GOMAXPROCS` variable automatically to match the Linux CPU quota. Use `--no-auto-gomaxprocs` to disable it. The `auto-gomaxprocs` feature flag was removed. #15376
* [CHANGE] Set the `GOMEMLIMIT` variable automatically to match the Linux container memory limit. Use `--no-auto-gomemlimit` to disable it. The `auto-gomemlimit` feature flag was removed. #15373
* [CHANGE] Scraping: Remove implicit fallback to the Prometheus text format in case of invalid/missing Content-Type and fail the scrape instead. Add ability to specify a `fallback_scrape_protocol` in the scrape config. #15136
* [CHANGE] Remote-write: default enable_http2 to false. #15219
* [CHANGE] Scraping: normalize "le" and "quantile" label values upon ingestion. #15164
* [CHANGE] Scraping: config `scrape_classic_histograms` was renamed to `always_scrape_classic_histograms`. #15178
* [CHANGE] Config: remove expand-external-labels flag, expand external labels env vars by default. #14657
* [CHANGE] Disallow configuring AM with the v1 api. #13883
* [CHANGE] regexp `.` now matches all characters (performance improvement). #14505
* [CHANGE] `holt_winters` is now called `double_exponential_smoothing` and moves behind the [experimental-promql-functions feature flag](https://prometheus.io/docs/prometheus/latest/feature_flags/#experimental-promql-functions). #14930
* [CHANGE] API: The OTLP receiver endpoint can now be enabled using `--web.enable-otlp-receiver` instead of `--enable-feature=otlp-write-receiver`. #14894
* [CHANGE] Prometheus will not add or remove port numbers from the target address. `no-default-scrape-port` feature flag removed. #14160
* [CHANGE] Logging: the format of log lines has changed a little, along with the adoption of Go's Structured Logging package. #14906
* [CHANGE] Don't create extra `_created` timeseries if feature-flag `created-timestamp-zero-ingestion` is enabled. #14738
* [CHANGE] Float literals and time durations being the same is now a stable fetaure. #15111
* [CHANGE] UI: The old web UI has been replaced by a completely new one that is less cluttered and adds a few new features (PromLens-style tree view, better metrics explorer, "Explain" tab). However, it is still missing some features of the old UI (notably, exemplar display and heatmaps). To switch back to the old UI, you can use the feature flag `--enable-feature=old-ui` for the time being. #14872
* [CHANGE] PromQL: Range selectors and the lookback delta are now left-open, i.e. a sample coinciding with the lower time limit is excluded rather than included. #13904
* [CHANGE] Kubernetes SD: Remove support for `discovery.k8s.io/v1beta1` API version of EndpointSlice. This version is no longer served as of Kubernetes v1.25. #14365
* [CHANGE] Kubernetes SD: Remove support for `networking.k8s.io/v1beta1` API version of Ingress. This version is no longer served as of Kubernetes v1.22. #14365
* [CHANGE] UTF-8: Enable UTF-8 support by default. Prometheus now allows all UTF-8 characters in metric and label names. The corresponding `utf8-name` feature flag has been removed. #14705, #15258
* [CHANGE] Console: Remove example files for the console feature. Users can continue using the console feature by supplying their own JavaScript and templates. #14807
* [CHANGE] SD: Enable the new service discovery manager by default. This SD manager does not restart unchanged discoveries upon reloading. This makes reloads faster and reduces pressure on service discoveries' sources. The corresponding `new-service-discovery-manager` feature flag has been removed. #14770
* [CHANGE] Agent mode has been promoted to stable. The feature flag `agent` has been removed. To run Prometheus in Agent mode, use the new `--agent` cmdline arg instead. #14747
* [CHANGE] Remove deprecated `remote-write-receiver`,`promql-at-modifier`, and `promql-negative-offset` feature flags. #13456, #14526
* [CHANGE] Remove deprecated `storage.tsdb.allow-overlapping-blocks`, `alertmanager.timeout`, and `storage.tsdb.retention` flags. #14640, #14643
* [FEATURE] OTLP receiver: Ability to skip UTF-8 normalization using `otlp.translation_strategy = NoUTF8EscapingWithSuffixes` configuration option. #15384
* [FEATURE] Support config reload automatically - feature flag `auto-reload-config`. #14769, #15011
* [ENHANCEMENT] Scraping, rules: handle targets reappearing, or rules moving group, when out-of-order is enabled. #14710
* [ENHANCEMENT] Tools: add debug printouts to promtool rules unit testing #15196
* [ENHANCEMENT] Scraping: support Created-Timestamp feature on native histograms. #14694
* [ENHANCEMENT] UI: Many fixes and improvements. #14898, #14899, #14907, #14908, #14912, #14913, #14914, #14931, #14940, #14945, #14946, #14972, #14981, #14982, #14994, #15096
* [ENHANCEMENT] UI: Web UI now displays notifications, e.g. when starting up and shutting down. #15082
* [ENHANCEMENT] PromQL: Introduce exponential interpolation for native histograms. #14677
* [ENHANCEMENT] TSDB: Add support for ingestion of out-of-order native histogram samples. #14850, #14546
* [ENHANCEMENT] Alerts: remove metrics for removed Alertmanagers. #13909
* [ENHANCEMENT] Kubernetes SD: Support sidecar containers in endpoint discovery. #14929
* [ENHANCEMENT] Consul SD: Support catalog filters. #11224
* [ENHANCEMENT] Move AM discovery page from "Monitoring status" to "Server status". #14875
* [PERF] TSDB: Parallelize deletion of postings after head compaction. #14975
* [PERF] TSDB: Chunk encoding: shorten some write sequences. #14932
* [PERF] TSDB: Grow postings by doubling. #14721
* [PERF] Relabeling: Optimize adding a constant label pair. #12180
* [BUGFIX] Scraping: Don't log errors on empty scrapes. #15357
* [BUGFIX] UI: fix selector / series formatting for empty metric names. #15341
* [BUGFIX] PromQL: Fix stddev+stdvar aggregations to always ignore native histograms. #14941
* [BUGFIX] PromQL: Fix stddev+stdvar aggregations to treat Infinity consistently. #14941
* [BUGFIX] OTLP receiver: Preserve colons when generating metric names in suffix adding mode (this mode is always enabled, unless one uses Prometheus as a library). #15251
* [BUGFIX] Scraping: Unit was missing when using protobuf format. #15095
* [BUGFIX] PromQL: Only return "possible non-counter" annotation when `rate` returns points. #14910
* [BUGFIX] TSDB: Chunks could have one unnecessary zero byte at the end. #14854
* [BUGFIX] "superfluous response.WriteHeader call" messages in log. #14884
* [BUGFIX] PromQL: Unary negation of native histograms. #14821
* [BUGFIX] PromQL: Handle stale marker in native histogram series (e.g. if series goes away and comes back). #15025
* [BUGFIX] Autoreload: Reload invalid yaml files. #14947
* [BUGFIX] Scrape: Do not override target parameter labels with config params. #11029

## 2.53.5 / 2025-06-30

* [ENHANCEMENT] TSDB: Add backward compatibility with the upcoming TSDB block index v3 #16762
* [BUGFIX] Top-level: Update GOGC before loading TSDB #16521

## 2.53.4 / 2025-03-18

* [BUGFIX] Runtime: fix GOGC is being set to 0 when installed with empty prometheus.yml file resulting high cpu usage. #16090
* [BUGFIX] Scrape: fix dropping valid metrics after previous scrape failed. #16220

## 2.53.3 / 2024-11-04

* [BUGFIX] Scraping: allow multiple samples on same series, with explicit timestamps. #14685, #14740

## 2.53.2 / 2024-08-09

Fix a bug where Prometheus would crash with a segmentation fault if a remote-read
request accessed a block on disk at about the same time as TSDB created a new block.

* [BUGFIX] Remote-Read: Resolve occasional segmentation fault on query. #14515,#14523

## 2.55.1 / 2024-11-04

* [BUGFIX] `round()` function did not remove `__name__` label. #15250

## 2.55.0 / 2024-10-22

* [FEATURE] PromQL: Add experimental `info` function. #14495
* [FEATURE] Support UTF-8 characters in label names - feature flag `utf8-names`. #14482, #14880, #14736, #14727
* [FEATURE] Scraping: Add the ability to set custom `http_headers` in config. #14817
* [FEATURE] Scraping: Support feature flag `created-timestamp-zero-ingestion` in OpenMetrics. #14356, #14815
* [FEATURE] Scraping: `scrape_failure_log_file` option to log failures to a file. #14734
* [FEATURE] OTLP receiver: Optional promotion of resource attributes to series labels. #14200
* [FEATURE] Remote-Write: Support Google Cloud Monitoring authorization. #14346
* [FEATURE] Promtool: `tsdb create-blocks` new option to add labels. #14403
* [FEATURE] Promtool: `promtool test` adds `--junit` flag to format results. #14506
* [FEATURE] TSDB: Add `delayed-compaction` feature flag, for people running many Prometheus to randomize timing. #12532
* [ENHANCEMENT] OTLP receiver: Warn on exponential histograms with zero count and non-zero sum. #14706
* [ENHANCEMENT] OTLP receiver: Interrupt translation on context cancellation/timeout. #14612
* [ENHANCEMENT] Remote Read client: Enable streaming remote read if the server supports it. #11379
* [ENHANCEMENT] Remote-Write: Don't reshard if we haven't successfully sent a sample since last update. #14450
* [ENHANCEMENT] PromQL: Delay deletion of `__name__` label to the end of the query evaluation. This is **experimental** and enabled under the feature-flag `promql-delayed-name-removal`. #14477
* [ENHANCEMENT] PromQL: Experimental `sort_by_label` and `sort_by_label_desc` sort by all labels when label is equal. #14655, #14985
* [ENHANCEMENT] PromQL: Clarify error message logged when Go runtime panic occurs during query evaluation. #14621
* [ENHANCEMENT] PromQL: Use Kahan summation for better accuracy in `avg` and `avg_over_time`. #14413
* [ENHANCEMENT] Tracing: Improve PromQL tracing, including showing the operation performed for aggregates, operators, and calls. #14816
* [ENHANCEMENT] API: Support multiple listening addresses. #14665
* [ENHANCEMENT] TSDB: Backward compatibility with upcoming index v3. #14934
* [PERF] TSDB: Query in-order and out-of-order series together. #14354, #14693, #14714, #14831, #14874, #14948, #15120
* [PERF] TSDB: Streamline reading of overlapping out-of-order head chunks. #14729
* [BUGFIX] PromQL: make sort_by_label stable. #14985
* [BUGFIX] SD: Fix dropping targets (with feature flag `new-service-discovery-manager`). #13147
* [BUGFIX] SD: Stop storing stale targets (with feature flag `new-service-discovery-manager`). #13622
* [BUGFIX] Scraping: exemplars could be dropped in protobuf scraping. #14810
* [BUGFIX] Remote-Write: fix metadata sending for experimental Remote-Write V2. #14766
* [BUGFIX] Remote-Write: Return 4xx not 5xx when timeseries has duplicate label. #14716
* [BUGFIX] Experimental Native Histograms: many fixes for incorrect results, panics, warnings. #14513, #14575, #14598, #14609, #14611, #14771, #14821
* [BUGFIX] TSDB: Only count unknown record types in `record_decode_failures_total` metric. #14042

## 2.54.1 / 2024-08-27

* [BUGFIX] Scraping: allow multiple samples on same series, with explicit timestamps (mixing samples of the same series with and without timestamps is still rejected). #14685
* [BUGFIX] Docker SD: fix crash in `match_first_network` mode when container is reconnected to a new network. #14654
* [BUGFIX] PromQL: fix experimental native histograms getting corrupted due to vector selector bug in range queries. #14538
* [BUGFIX] PromQL: fix experimental native histogram counter reset detection on stale samples. #14514
* [BUGFIX] PromQL: fix native histograms getting corrupted due to vector selector bug in range queries. #14605

## 2.54.0 / 2024-08-09

Release 2.54 brings a release candidate of a major new version of [Remote Write: 2.0](https://prometheus.io/docs/specs/remote_write_spec_2_0/).
This is experimental at this time and may still change.
Remote-write v2 is enabled by default, but can be disabled via feature-flag `web.remote-write-receiver.accepted-protobuf-messages`.

* [CHANGE] Remote-Write: `highest_timestamp_in_seconds` and `queue_highest_sent_timestamp_seconds` metrics now initialized to 0. #14437
* [CHANGE] API: Split warnings from info annotations in API response. #14327
* [FEATURE] Remote-Write: Version 2.0 experimental, plus metadata in WAL via feature flag `metadata-wal-records` (defaults on). #14395,#14427,#14444
* [FEATURE] PromQL: add limitk() and limit_ratio() aggregation operators. #12503
* [ENHANCEMENT] PromQL: Accept underscores in literal numbers, e.g. 1_000_000 for 1 million. #12821
* [ENHANCEMENT] PromQL: float literal numbers and durations are now interchangeable (experimental). Example: `time() - my_timestamp > 10m`. #9138
* [ENHANCEMENT] PromQL: use Kahan summation for sum(). #14074,#14362
* [ENHANCEMENT] PromQL (experimental native histograms): Optimize `histogram_count` and `histogram_sum` functions. #14097
* [ENHANCEMENT] TSDB: Better support for out-of-order experimental native histogram samples. #14438
* [ENHANCEMENT] TSDB: Optimise seek within index. #14393
* [ENHANCEMENT] TSDB: Optimise deletion of stale series. #14307
* [ENHANCEMENT] TSDB: Reduce locking to optimise adding and removing series. #13286,#14286
* [ENHANCEMENT] TSDB: Small optimisation: streamline special handling for out-of-order data. #14396,#14584
* [ENHANCEMENT] Regexps: Optimize patterns with multiple prefixes. #13843,#14368
* [ENHANCEMENT] Regexps: Optimize patterns containing multiple literal strings. #14173
* [ENHANCEMENT] AWS SD: expose Primary IPv6 addresses as __meta_ec2_primary_ipv6_addresses. #14156
* [ENHANCEMENT] Docker SD: add MatchFirstNetwork for containers with multiple networks. #10490
* [ENHANCEMENT] OpenStack SD: Use `flavor.original_name` if available. #14312
* [ENHANCEMENT] UI (experimental native histograms): more accurate representation. #13680,#14430
* [ENHANCEMENT] Agent: `out_of_order_time_window` config option now applies to agent. #14094
* [ENHANCEMENT] Notifier: Send any outstanding Alertmanager notifications when shutting down. #14290
* [ENHANCEMENT] Rules: Add label-matcher support to Rules API. #10194
* [ENHANCEMENT] HTTP API: Add url to message logged on error while sending response. #14209
* [BUGFIX] TSDB: Exclude OOO chunks mapped after compaction starts (introduced by #14396). #14584
* [BUGFIX] CLI: escape `|` characters when generating docs. #14420
* [BUGFIX] PromQL (experimental native histograms): Fix some binary operators between native histogram values. #14454
* [BUGFIX] TSDB: LabelNames API could fail during compaction. #14279
* [BUGFIX] TSDB: Fix rare issue where pending OOO read can be left dangling if creating querier fails. #14341
* [BUGFIX] TSDB: fix check for context cancellation in LabelNamesFor. #14302
* [BUGFIX] Rules: Fix rare panic on reload. #14366
* [BUGFIX] Config: In YAML marshalling, do not output a regexp field if it was never set. #14004
* [BUGFIX] Remote-Write: reject samples with future timestamps. #14304
* [BUGFIX] Remote-Write: Fix data corruption in remote write if max_sample_age is applied. #14078
* [BUGFIX] Notifier: Fix Alertmanager discovery not updating under heavy load. #14174
* [BUGFIX] Regexes: some Unicode characters were not matched by case-insensitive comparison. #14170,#14299
* [BUGFIX] Remote-Read: Resolve occasional segmentation fault on query. #14515

## 2.53.1 / 2024-07-10

Fix a bug which would drop samples in remote-write if the sending flow stalled
for longer than it takes to write one "WAL segment". How long this takes depends on the size
of your Prometheus; as a rough guide with 10 million series it is about 2-3 minutes.

* [BUGFIX] Remote-write: stop dropping samples in catch-up #14446

## 2.53.0 / 2024-06-16

This release changes the default for GOGC, the Go runtime control for the trade-off between excess memory use and CPU usage. We have found that Prometheus operates with minimal additional CPU usage, but greatly reduced memory by adjusting the upstream Go default from 100 to 75.

* [CHANGE] Rules: Execute 1 query instead of N (where N is the number of alerts within alert rule) when restoring alerts. #13980 #14048
* [CHANGE] Runtime: Change GOGC threshold from 100 to 75 #14176 #14285
* [FEATURE] Rules: Add new option `query_offset` for each rule group via rule group configuration file and `rule_query_offset` as part of the global configuration to have more resilience for remote write delays. #14061 #14216 #14273
* [ENHANCEMENT] Rules: Add `rule_group_last_restore_duration_seconds` metric to measure the time it takes to restore a rule group. #13974
* [ENHANCEMENT] OTLP: Improve remote write format translation performance by using label set hashes for metric identifiers instead of string based ones. #14006 #13991
* [ENHANCEMENT] TSDB: Optimize querying with regexp matchers. #13620
* [BUGFIX] OTLP: Don't generate target_info unless there are metrics and at least one identifying label is defined. #13991
* [BUGFIX] Scrape: Do no try to ingest native histograms when the native histograms feature is turned off. This happened when protobuf scrape was enabled by for example the created time feature. #13987
* [BUGFIX] Scaleway SD: Use the instance's public IP if no private IP is available as the `__address__` meta label. #13941
* [BUGFIX] Query logger: Do not leak file descriptors on error. #13948
* [BUGFIX] TSDB: Let queries with heavy regex matches be cancelled and not use up the CPU. #14096 #14103 #14118 #14199
* [BUGFIX] API: Do not warn if result count is equal to the limit, only when exceeding the limit for the series, label-names and label-values APIs. #14116
* [BUGFIX] TSDB: Fix head stats and hooks when replaying a corrupted snapshot. #14079

## 2.52.1 / 2024-05-29

* [BUGFIX] Linode SD: Fix partial fetch when discovery would return more than 500 elements. #14141

## 2.52.0 / 2024-05-07

* [CHANGE] TSDB: Fix the predicate checking for blocks which are beyond the retention period to include the ones right at the retention boundary. #9633
* [CHANGE] Scrape: Multiple samples (even with different timestamps) are treated as duplicates during one scrape.
* [FEATURE] Kubernetes SD: Add a new metric `prometheus_sd_kubernetes_failures_total` to track failed requests to Kubernetes API. #13554
* [FEATURE] Kubernetes SD: Add node and zone metadata labels when using the endpointslice role. #13935
* [FEATURE] Azure SD/Remote Write: Allow usage of Azure authorization SDK. #13099
* [FEATURE] Alerting: Support native histogram templating. #13731
* [FEATURE] Linode SD: Support IPv6 range discovery and region filtering. #13774
* [ENHANCEMENT] PromQL: Performance improvements for queries with regex matchers. #13461
* [ENHANCEMENT] PromQL: Performance improvements when using aggregation operators. #13744
* [ENHANCEMENT] PromQL: Validate label_join destination label. #13803
* [ENHANCEMENT] Scrape: Increment `prometheus_target_scrapes_sample_duplicate_timestamp_total` metric on duplicated series during one scrape. #12933
* [ENHANCEMENT] TSDB: Many improvements in performance. #13742 #13673 #13782
* [ENHANCEMENT] TSDB: Pause regular block compactions if the head needs to be compacted (prioritize head as it increases memory consumption). #13754
* [ENHANCEMENT] Observability: Improved logging during signal handling termination. #13772
* [ENHANCEMENT] Observability: All log lines for drop series use "num_dropped" key consistently. #13823
* [ENHANCEMENT] Observability: Log chunk snapshot and mmapped chunk replay duration during WAL replay. #13838
* [ENHANCEMENT] Observability: Log if the block is being created from WBL during compaction. #13846
* [BUGFIX] PromQL: Fix inaccurate sample number statistic when querying histograms. #13667
* [BUGFIX] PromQL: Fix `histogram_stddev` and `histogram_stdvar` for cases where the histogram has negative buckets. #13852
* [BUGFIX] PromQL: Fix possible duplicated label name and values in a metric result for specific queries. #13845
* [BUGFIX] Scrape: Fix setting native histogram schema factor during scrape. #13846
* [BUGFIX] TSDB: Fix counting of histogram samples when creating WAL checkpoint stats. #13776
* [BUGFIX] TSDB: Fix cases of compacting empty heads. #13755
* [BUGFIX] TSDB: Count float histograms in WAL checkpoint. #13844
* [BUGFIX] Remote Read: Fix memory leak due to broken requests. #13777
* [BUGFIX] API: Stop building response for `/api/v1/series/` when the API request was cancelled. #13766
* [BUGFIX] promtool: Fix panic on `promtool tsdb analyze --extended` when no native histograms are present. #13976

## 2.51.2 / 2024-04-09

Bugfix release.

[BUGFIX] Notifier: could hang when using relabeling on alerts #13861

## 2.51.1 / 2024-03-27

Bugfix release.

* [BUGFIX] PromQL: Re-instate validation of label_join destination label #13803
* [BUGFIX] Scraping (experimental native histograms): Fix handling of the min bucket factor on sync of targets #13846
* [BUGFIX] PromQL: Some queries could return the same series twice (library use only) #13845

## 2.51.0 / 2024-03-18

This version is built with Go 1.22.1.

There is a new optional build tag "dedupelabels", which should reduce memory consumption (#12304).
It is off by default; there will be an optional alternative image to try it out.

* [CHANGE] Scraping: Do experimental timestamp alignment even if tolerance is bigger than 1% of scrape interval #13624, #13737
* [FEATURE] Alerting: Relabel rules for AlertManagerConfig; allows routing alerts to different alertmanagers #12551, #13735
* [FEATURE] API: add limit param to series, label-names and label-values APIs #13396
* [FEATURE] UI (experimental native histograms): Add native histogram chart to Table view #13658
* [FEATURE] Promtool: Add a "tsdb dump-openmetrics" to dump in OpenMetrics format. #13194
* [FEATURE] PromQL (experimental native histograms): Add histogram_avg function #13467
* [ENHANCEMENT] Rules: Evaluate independent rules concurrently #12946, #13527
* [ENHANCEMENT] Scraping (experimental native histograms): Support exemplars #13488
* [ENHANCEMENT] Remote Write: Disable resharding during active retry backoffs #13562
* [ENHANCEMENT] Observability: Add native histograms to latency/duration metrics #13681
* [ENHANCEMENT] Observability: Add 'type' label to prometheus_tsdb_head_out_of_order_samples_appended_total #13607
* [ENHANCEMENT] API: Faster generation of targets into JSON #13469, #13484
* [ENHANCEMENT] Scraping, API: Use faster compression library #10782
* [ENHANCEMENT] OpenTelemetry: Performance improvements in OTLP parsing #13627
* [ENHANCEMENT] PromQL: Optimisations to reduce CPU and memory #13448, #13536
* [BUGFIX] PromQL: Constrain extrapolation in rate() to half of sample interval #13725
* [BUGFIX] Remote Write: Stop slowing down when a new WAL segment is created #13583, #13628
* [BUGFIX] PromQL: Fix wrongly scoped range vectors with @ modifier #13559
* [BUGFIX] Kubernetes SD: Pod status changes were not discovered by Endpoints service discovery #13337
* [BUGFIX] Azure SD: Fix 'error: parameter virtualMachineScaleSetName cannot be empty' (#13702)
* [BUGFIX] Remote Write: Fix signing for AWS sigv4 transport #13497
* [BUGFIX] Observability: Exemplars emitted by Prometheus use "trace_id" not "traceID" #13589

## 2.50.1 / 2024-02-26

* [BUGFIX] API: Fix metadata API using wrong field names. #13633

## 2.50.0 / 2024-02-22

* [CHANGE] Remote Write: Error `storage.ErrTooOldSample` is now generating HTTP error 400 instead of HTTP error 500. #13335
* [FEATURE] Remote Write: Drop old inmemory samples. Activated using the config entry `sample_age_limit`. #13002
* [FEATURE] **Experimental**: Add support for ingesting zeros as created timestamps. (enabled under the feature-flag `created-timestamp-zero-ingestion`). #12733 #13279
* [FEATURE] Promtool: Add `analyze` histograms command. #12331
* [FEATURE] TSDB/compaction: Add a way to enable overlapping compaction. #13282 #13393 #13398
* [FEATURE] Add automatic memory limit handling. Activated using the feature flag. `auto-gomemlimit` #13395
* [ENHANCEMENT] Promtool: allow specifying multiple matchers in `promtool tsdb dump`. #13296
* [ENHANCEMENT] PromQL: Restore more efficient version of `NewPossibleNonCounterInfo` annotation. #13022
* [ENHANCEMENT] Kuma SD: Extend configuration to allow users to specify client ID. #13278
* [ENHANCEMENT] PromQL: Use natural sort in `sort_by_label` and `sort_by_label_desc`. This is **experimental**. #13411
* [ENHANCEMENT] Native Histograms: support `native_histogram_min_bucket_factor` in scrape_config. #13222
* [ENHANCEMENT] Native Histograms: Issue warning if histogramRate is applied to the wrong kind of histogram. #13392
* [ENHANCEMENT] TSDB: Make transaction isolation data structures smaller. #13015
* [ENHANCEMENT] TSDB/postings: Optimize merge using Loser Tree. #12878
* [ENHANCEMENT] TSDB: Simplify internal series delete function. #13261
* [ENHANCEMENT] Agent: Performance improvement by making the global hash lookup table smaller. #13262
* [ENHANCEMENT] PromQL: faster execution of metric functions, e.g. abs(), rate() #13446
* [ENHANCEMENT] TSDB: Optimize label values with matchers by taking shortcuts. #13426
* [ENHANCEMENT] Kubernetes SD: Check preconditions earlier and avoid unnecessary checks or iterations in kube_sd. #13408
* [ENHANCEMENT] Promtool: Improve visibility for `promtool test rules` with JSON colored formatting. #13342
* [ENHANCEMENT] Consoles: Exclude iowait and steal from CPU Utilisation. #9593
* [ENHANCEMENT] Various improvements and optimizations on Native Histograms. #13267, #13215, #13276 #13289, #13340
* [BUGFIX] Scraping: Fix quality value in HTTP Accept header. #13313
* [BUGFIX] UI: Fix usage of the function `time()` that was crashing. #13371
* [BUGFIX] Azure SD: Fix SD crashing when it finds a VM scale set. #13578

## 2.49.1 / 2024-01-15

* [BUGFIX] TSDB: Fixed a wrong `q=` value in scrape accept header #13313

## 2.49.0 / 2024-01-15

* [FEATURE] Promtool: Add `--run` flag promtool test rules command. #12206
* [FEATURE] SD: Add support for `NS` records to DNS SD. #13219
* [FEATURE] UI: Add heatmap visualization setting in the Graph tab, useful histograms. #13096 #13371
* [FEATURE] Scraping: Add `scrape_config.enable_compression` (default true) to disable gzip compression when scraping the target. #13166
* [FEATURE] PromQL: Add a `promql-experimental-functions` feature flag containing some new experimental PromQL functions. #13103 NOTE: More experimental functions might be added behind the same feature flag in the future. Added functions:
  * Experimental `mad_over_time` (median absolute deviation around the median) function. #13059
  * Experimental `sort_by_label` and `sort_by_label_desc` functions allowing sorting returned series by labels. #11299
* [FEATURE] SD: Add `__meta_linode_gpus` label to Linode SD. #13097
* [FEATURE] API: Add `exclude_alerts` query parameter to `/api/v1/rules` to only return recording rules. #12999
* [FEATURE] TSDB: --storage.tsdb.retention.time flag value is now exposed as a `prometheus_tsdb_retention_limit_seconds` metric. #12986
* [FEATURE] Scraping: Add ability to specify priority of scrape protocols to accept during scrape (e.g. to scrape Prometheus proto format for certain jobs). This can be changed by setting `global.scrape_protocols` and `scrape_config.scrape_protocols`. #12738
* [ENHANCEMENT] Scraping: Automated handling of scraping histograms that violate `scrape_config.native_histogram_bucket_limit` setting. #13129
* [ENHANCEMENT] Scraping: Optimized memory allocations when scraping. #12992
* [ENHANCEMENT] SD: Added cache for Azure SD to avoid rate-limits. #12622
* [ENHANCEMENT] TSDB: Various improvements to OOO exemplar scraping. E.g. allowing ingestion of exemplars with the same timestamp, but with different labels. #13021
* [ENHANCEMENT] API: Optimize `/api/v1/labels` and `/api/v1/label/<label_name>/values` when 1 set of matchers are used. #12888
* [ENHANCEMENT] TSDB: Various optimizations for TSDB block index, head mmap chunks and WAL, reducing latency and memory allocations (improving API calls, compaction queries etc). #12997 #13058 #13056 #13040
* [ENHANCEMENT] PromQL: Optimize memory allocations and latency when querying float histograms. #12954
* [ENHANCEMENT] Rules: Instrument TraceID in log lines for rule evaluations. #13034
* [ENHANCEMENT] PromQL: Optimize memory allocations in query_range calls. #13043
* [ENHANCEMENT] Promtool: unittest interval now defaults to evaluation_intervals when not set. #12729
* [BUGFIX] SD: Fixed Azure SD public IP reporting #13241
* [BUGFIX] API: Fix inaccuracies in posting cardinality statistics. #12653
* [BUGFIX] PromQL: Fix inaccuracies of `histogram_quantile` with classic histograms. #13153
* [BUGFIX] TSDB: Fix rare fails or inaccurate queries with OOO samples. #13115
* [BUGFIX] TSDB: Fix rare panics on append commit when exemplars are used. #13092
* [BUGFIX] TSDB: Fix exemplar WAL storage, so remote write can send/receive samples before exemplars. #13113
* [BUGFIX] Mixins: Fix `url` filter on remote write dashboards. #10721
* [BUGFIX] PromQL/TSDB: Various fixes to float histogram operations. #12891 #12977 #12609 #13190 #13189 #13191 #13201 #13212 #13208
* [BUGFIX] Promtool: Fix int32 overflow issues for 32-bit architectures. #12978
* [BUGFIX] SD: Fix Azure VM Scale Set NIC issue. #13283

## 2.48.1 / 2023-12-07

* [BUGFIX] TSDB: Make the wlog watcher read segments synchronously when not tailing. #13224
* [BUGFIX] Agent: Participate in notify calls (fixes slow down in remote write handling introduced in 2.45). #13223

## 2.48.0 / 2023-11-16

* [CHANGE] Remote-write: respect Retry-After header on 5xx errors. #12677
* [FEATURE] Alerting: Add AWS SigV4 authentication support for Alertmanager endpoints. #12774
* [FEATURE] Promtool: Add support for histograms in the TSDB dump command. #12775
* [FEATURE] PromQL: Add warnings (and annotations) to PromQL query results. #12152 #12982 #12988 #13012
* [FEATURE] Remote-write: Add Azure AD OAuth authentication support for remote write requests. #12572
* [ENHANCEMENT] Remote-write: Add a header to count retried remote write requests. #12729
* [ENHANCEMENT] TSDB: Improve query performance by re-using iterator when moving between series. #12757
* [ENHANCEMENT] UI: Move /targets page discovered labels to expandable section #12824
* [ENHANCEMENT] TSDB: Optimize WBL loading by not sending empty buffers over channel. #12808
* [ENHANCEMENT] TSDB: Reply WBL mmap markers concurrently. #12801
* [ENHANCEMENT] Promtool: Add support for specifying series matchers in the TSDB analyze command. #12842
* [ENHANCEMENT] PromQL: Prevent Prometheus from overallocating memory on subquery with large amount of steps. #12734
* [ENHANCEMENT] PromQL: Add warning when monotonicity is forced in the input to histogram_quantile. #12931
* [ENHANCEMENT] Scraping: Optimize sample appending by reducing garbage. #12939
* [ENHANCEMENT] Storage: Reduce memory allocations in queries that merge series sets. #12938
* [ENHANCEMENT] UI: Show group interval in rules display. #12943
* [ENHANCEMENT] Scraping: Save memory when scraping by delaying creation of buffer. #12953
* [ENHANCEMENT] Agent: Allow ingestion of out-of-order samples. #12897
* [ENHANCEMENT] Promtool: Improve support for native histograms in TSDB analyze command. #12869
* [ENHANCEMENT] Scraping: Add configuration option for tracking staleness of scraped timestamps. #13060
* [BUGFIX] SD: Ensure that discovery managers are properly canceled. #10569
* [BUGFIX] TSDB: Fix PostingsForMatchers race with creating new series. #12558
* [BUGFIX] TSDB: Fix handling of explicit counter reset header in histograms. #12772
* [BUGFIX] SD: Validate HTTP client configuration in HTTP, EC2, Azure, Uyuni, PuppetDB, and Lightsail SDs. #12762 #12811 #12812 #12815 #12814 #12816
* [BUGFIX] TSDB: Fix counter reset edgecases causing native histogram panics. #12838
* [BUGFIX] TSDB: Fix duplicate sample detection at chunk size limit. #12874
* [BUGFIX] Promtool: Fix errors not being reported in check rules command. #12715
* [BUGFIX] TSDB: Avoid panics reported in logs when head initialization takes a long time. #12876
* [BUGFIX] TSDB: Ensure that WBL is repaired when possible. #12406
* [BUGFIX] Storage: Fix crash caused by incorrect mixed samples handling. #13055
* [BUGFIX] TSDB: Fix compactor failures by adding min time to histogram chunks. #13062

## 2.47.1 / 2023-10-04

* [BUGFIX] Fix duplicate sample detection at chunk size limit #12874

## 2.47.0 / 2023-09-06

This release adds an experimental OpenTelemetry (OTLP) Ingestion feature,
and also new setting `keep_dropped_targets` to limit the amount of dropped
targets held in memory. This defaults to 0 meaning 'no limit', so we encourage
users with large Prometheus to try setting a limit such as 100.

* [FEATURE] Web: Add OpenTelemetry (OTLP) Ingestion endpoint. #12571 #12643
* [FEATURE] Scraping: Optionally limit detail on dropped targets, to save memory. #12647
* [ENHANCEMENT] TSDB: Write head chunks to disk in the background to reduce blocking. #11818
* [ENHANCEMENT] PromQL: Speed up aggregate and function queries. #12682
* [ENHANCEMENT] PromQL: More efficient evaluation of query with `timestamp()`. #12579
* [ENHANCEMENT] API: Faster streaming of Labels to JSON. #12598
* [ENHANCEMENT] Agent: Memory pooling optimisation. #12651
* [ENHANCEMENT] TSDB: Prevent storage space leaks due to terminated snapshots on shutdown. #12664
* [ENHANCEMENT] Histograms: Refactoring and optimisations. #12352 #12584 #12596 #12711 #12054
* [ENHANCEMENT] Histograms: Add `histogram_stdvar` and `histogram_stddev` functions. #12614
* [ENHANCEMENT] Remote-write: add http.resend_count tracing attribute. #12676
* [ENHANCEMENT] TSDB: Support native histograms in snapshot on shutdown. #12722
* [BUGFIX] TSDB/Agent: ensure that new series get written to WAL on rollback. #12592
* [BUGFIX] Scraping: fix infinite loop on exemplar in protobuf format. #12737

## 2.46.0 / 2023-07-25

* [FEATURE] Promtool: Add PromQL format and label matcher set/delete commands to promtool. #11411
* [FEATURE] Promtool: Add push metrics command. #12299
* [ENHANCEMENT] Promtool: Read from stdin if no filenames are provided in check rules. #12225
* [ENHANCEMENT] Hetzner SD: Support larger ID's that will be used by Hetzner in September. #12569
* [ENHANCEMENT] Kubernetes SD: Add more labels for endpointslice and endpoints role. #10914
* [ENHANCEMENT] Kubernetes SD: Do not add pods to target group if the PodIP status is not set. #11642
* [ENHANCEMENT] OpenStack SD: Include instance image ID in labels. #12502
* [ENHANCEMENT] Remote Write receiver: Validate the metric names and labels. #11688
* [ENHANCEMENT] Web: Initialize `prometheus_http_requests_total` metrics with `code` label set to `200`. #12472
* [ENHANCEMENT] TSDB: Add Zstandard compression option for wlog. #11666
* [ENHANCEMENT] TSDB: Support native histograms in snapshot on shutdown. #12258
* [ENHANCEMENT] Labels: Avoid compiling regexes that are literal. #12434
* [BUGFIX] Histograms: Fix parsing of float histograms without zero bucket. #12577
* [BUGFIX] Histograms: Fix scraping native and classic histograms missing some histograms. #12554
* [BUGFIX] Histograms: Enable ingestion of multiple exemplars per sample. 12557
* [BUGFIX] File SD: Fix path handling in File-SD watcher to allow directory monitoring on Windows. #12488
* [BUGFIX] Linode SD: Cast `InstanceSpec` values to `int64` to avoid overflows on 386 architecture. #12568
* [BUGFIX] PromQL Engine: Include query parsing in active-query tracking. #12418
* [BUGFIX] TSDB: Handle TOC parsing failures. #10623

## 2.45.0 / 2023-06-23

This release is a LTS (Long-Term Support) release of Prometheus and will
receive security, documentation and bugfix patches for at least 12 months.
Please read more about our LTS release cycle at
<https://prometheus.io/docs/introduction/release-cycle/>.

* [FEATURE] API: New limit parameter to limit the number of items returned by `/api/v1/status/tsdb` endpoint. #12336
* [FEATURE] Config: Add limits to global config. #12126
* [FEATURE] Consul SD: Added support for `path_prefix`. #12372
* [FEATURE] Native histograms: Add option to scrape both classic and native histograms. #12350
* [FEATURE] Native histograms: Added support for two more arithmetic operators `avg_over_time` and `sum_over_time`. #12262
* [FEATURE] Promtool: When providing the block id, only one block will be loaded and analyzed. #12031
* [FEATURE] Remote-write: New Azure ad configuration to support remote writing directly to Azure Monitor workspace. #11944
* [FEATURE] TSDB: Samples per chunk are now configurable with flag `storage.tsdb.samples-per-chunk`. By default set to its former value 120. #12055
* [ENHANCEMENT] Native histograms: bucket size can now be limited to avoid scrape fails. #12254
* [ENHANCEMENT] TSDB: Dropped series are now deleted from the WAL sooner. #12297
* [BUGFIX] Native histograms: ChunkSeries iterator now checks if a new sample can be appended to the open chunk. #12185
* [BUGFIX] Native histograms: Fix Histogram Appender `Appendable()` segfault. #12357
* [BUGFIX] Native histograms: Fix setting reset header to gauge histograms in seriesToChunkEncoder. #12329
* [BUGFIX] TSDB: Tombstone intervals are not modified after Get() call. #12245
* [BUGFIX] TSDB: Use path/filepath to set the WAL directory. #12349

## 2.44.0 / 2023-05-13

This version is built with Go tag `stringlabels`, to use the smaller data
structure for Labels that was optional in the previous release. For more
details about this code change see #10991.

* [CHANGE] Remote-write: Raise default samples per send to 2,000. #12203
* [FEATURE] Remote-read: Handle native histograms. #12085, #12192
* [FEATURE] Promtool: Health and readiness check of prometheus server in CLI. #12096
* [FEATURE] PromQL: Add `query_samples_total` metric, the total number of samples loaded by all queries. #12251
* [ENHANCEMENT] Storage: Optimise buffer used to iterate through samples. #12326
* [ENHANCEMENT] Scrape: Reduce memory allocations on target labels. #12084
* [ENHANCEMENT] PromQL: Use faster heap method for `topk()` / `bottomk()`. #12190
* [ENHANCEMENT] Rules API: Allow filtering by rule name. #12270
* [ENHANCEMENT] Native Histograms: Various fixes and improvements. #11687, #12264, #12272
* [ENHANCEMENT] UI: Search of scraping pools is now case-insensitive. #12207
* [ENHANCEMENT] TSDB: Add an affirmative log message for successful WAL repair. #12135
* [BUGFIX] TSDB: Block compaction failed when shutting down. #12179
* [BUGFIX] TSDB: Out-of-order chunks could be ignored if the write-behind log was deleted. #12127

## 2.43.1 / 2023-05-03

* [BUGFIX] Labels: `Set()` after `Del()` would be ignored, which broke some relabeling rules. #12322

## 2.43.0 / 2023-03-21

We are working on some performance improvements in Prometheus, which are only
built into Prometheus when compiling it using the Go tag `stringlabels`
(therefore they are not shipped in the default binaries). It uses a data
structure for labels that uses a single string to hold all the label/values,
resulting in a smaller heap size and some speedups in most cases. We would like
to encourage users who are interested in these improvements to help us measure
the gains on their production architecture. We are providing release artefacts
`2.43.0+stringlabels` and Docker images tagged `v2.43.0-stringlabels` with those
improvements for testing. #10991

* [FEATURE] Promtool: Add HTTP client configuration to query commands. #11487
* [FEATURE] Scrape: Add `scrape_config_files` to include scrape configs from different files. #12019
* [FEATURE] HTTP client: Add `no_proxy` to exclude URLs from proxied requests. #12098
* [FEATURE] HTTP client: Add `proxy_from_environment` to read proxies from env variables. #12098
* [ENHANCEMENT] API: Add support for setting lookback delta per query via the API. #12088
* [ENHANCEMENT] API: Change HTTP status code from 503/422 to 499 if a request is canceled. #11897
* [ENHANCEMENT] Scrape: Allow exemplars for all metric types. #11984
* [ENHANCEMENT] TSDB: Add metrics for head chunks and WAL folders size. #12013
* [ENHANCEMENT] TSDB: Automatically remove incorrect snapshot with index that is ahead of WAL. #11859
* [ENHANCEMENT] TSDB: Improve Prometheus parser error outputs to be more comprehensible. #11682
* [ENHANCEMENT] UI: Scope `group by` labels to metric in autocompletion. #11914
* [BUGFIX] Scrape: Fix `prometheus_target_scrape_pool_target_limit` metric not set before reloading. #12002
* [BUGFIX] TSDB: Correctly update `prometheus_tsdb_head_chunks_removed_total` and `prometheus_tsdb_head_chunks` metrics when reading WAL. #11858
* [BUGFIX] TSDB: Use the correct unit (seconds) when recording out-of-order append deltas in the `prometheus_tsdb_sample_ooo_delta` metric. #12004

## 2.42.0 / 2023-01-31

This release comes with a bunch of feature coverage for native histograms and breaking changes.

If you are trying native histograms already, we recommend you remove the `wal` directory when upgrading.
Because the old WAL record for native histograms is not backward compatible in v2.42.0, this will lead to some data loss for the latest data.

Additionally, if you scrape "float histograms" or use recording rules on native histograms in v2.42.0 (which writes float histograms),
it is a one-way street since older versions do not support float histograms.

* [CHANGE] **breaking** TSDB: Changed WAL record format for the experimental native histograms. #11783
* [FEATURE] Add 'keep_firing_for' field to alerting rules. #11827
* [FEATURE] Promtool: Add support of selecting timeseries for TSDB dump. #11872
* [ENHANCEMENT] Agent: Native histogram support. #11842
* [ENHANCEMENT] Rules: Support native histograms in recording rules. #11838
* [ENHANCEMENT] SD: Add container ID as a meta label for pod targets for Kubernetes. #11844
* [ENHANCEMENT] SD: Add VM size label to azure service discovery. #11650
* [ENHANCEMENT] Support native histograms in federation. #11830
* [ENHANCEMENT] TSDB: Add gauge histogram support. #11783 #11840 #11814
* [ENHANCEMENT] TSDB/Scrape: Support FloatHistogram that represents buckets as float64 values. #11522 #11817 #11716
* [ENHANCEMENT] UI: Show individual scrape pools on /targets page. #11142

## 2.41.0 / 2022-12-20

* [FEATURE] Relabeling: Add `keepequal` and `dropequal` relabel actions. #11564
* [FEATURE] Add support for HTTP proxy headers. #11712
* [ENHANCEMENT] Reload private certificates when changed on disk. #11685
* [ENHANCEMENT] Add `max_version` to specify maximum TLS version in `tls_config`. #11685
* [ENHANCEMENT] Add `goos` and `goarch` labels to `prometheus_build_info`. #11685
* [ENHANCEMENT] SD: Add proxy support for EC2 and LightSail SDs #11611
* [ENHANCEMENT] SD: Add new metric `prometheus_sd_file_watcher_errors_total`. #11066
* [ENHANCEMENT] Remote Read: Use a pool to speed up marshalling. #11357
* [ENHANCEMENT] TSDB: Improve handling of tombstoned chunks in iterators. #11632
* [ENHANCEMENT] TSDB: Optimize postings offset table reading. #11535
* [BUGFIX] Scrape: Validate the metric name, label names, and label values after relabeling. #11074
* [BUGFIX] Remote Write receiver and rule manager: Fix error handling. #11727

## 2.40.7 / 2022-12-14

* [BUGFIX] Use Windows native DNS resolver. #11704
* [BUGFIX] TSDB: Fix queries involving negative buckets of native histograms. #11699

## 2.40.6 / 2022-12-09

* [SECURITY] Security upgrade from go and upstream dependencies that include
  security fixes to the net/http and os packages. #11691

## 2.40.5 / 2022-12-01

* [BUGFIX] TSDB: Fix queries involving native histograms due to improper reset of iterators. #11643

## 2.40.4 / 2022-11-29

* [SECURITY] Fix basic authentication bypass vulnerability (CVE-2022-46146). GHSA-4v48-4q5m-8vx4

## 2.40.3 / 2022-11-23

* [BUGFIX] TSDB: Fix compaction after a deletion is called. #11623

## 2.40.2 / 2022-11-16

* [BUGFIX] UI: Fix black-on-black metric name color in dark mode. #11572

## 2.40.1 / 2022-11-09

* [BUGFIX] TSDB: Fix alignment for atomic int64 for 32 bit architecture. #11547
* [BUGFIX] Scrape: Fix accept headers. #11552

## 2.40.0 / 2022-11-08

This release introduces an experimental, native way of representing and storing histograms.

It can be enabled in Prometheus via `--enable-feature=native-histograms` to accept native histograms.
Enabling native histograms will also switch the preferred exposition format to protobuf.

To instrument your application with native histograms, use the `main` branch of `client_golang` (this will change for the final release when v1.14.0 of client_golang will be out), and set the `NativeHistogramBucketFactor` in your `HistogramOpts` (`1.1` is a good starting point).
Your existing histograms won't switch to native histograms until `NativeHistogramBucketFactor` is set.

* [FEATURE] Add **experimental** support for native histograms. Enable with the flag `--enable-feature=native-histograms`. #11447
* [FEATURE] SD: Add service discovery for OVHcloud. #10802
* [ENHANCEMENT] Kubernetes SD: Use protobuf encoding. #11353
* [ENHANCEMENT] TSDB: Use golang.org/x/exp/slices for improved sorting speed. #11054 #11318 #11380
* [ENHANCEMENT] Consul SD: Add enterprise admin partitions. Adds `__meta_consul_partition` label. Adds `partition` config in `consul_sd_config`. #11482
* [BUGFIX] API: Fix API error codes for `/api/v1/labels` and `/api/v1/series`. #11356

## 2.39.2 / 2022-11-09

* [BUGFIX] TSDB: Fix alignment for atomic int64 for 32 bit architecture. #11547

## 2.39.1 / 2022-10-07

* [BUGFIX] Rules: Fix notifier relabel changing the labels on active alerts. #11427

## 2.39.0 / 2022-10-05

* [FEATURE] **experimental** TSDB: Add support for ingesting out-of-order samples. This is configured via `out_of_order_time_window` field in the config file; check config file docs for more info. #11075
* [ENHANCEMENT] API: `/-/healthy` and `/-/ready` API calls now also respond to a `HEAD` request on top of existing `GET` support. #11160
* [ENHANCEMENT] PuppetDB SD: Add `__meta_puppetdb_query` label. #11238
* [ENHANCEMENT] AWS EC2 SD: Add `__meta_ec2_region` label. #11326
* [ENHANCEMENT] AWS Lightsail SD: Add `__meta_lightsail_region` label. #11326
* [ENHANCEMENT] Scrape: Optimise relabeling by re-using memory. #11147
* [ENHANCEMENT] TSDB: Improve WAL replay timings. #10973 #11307 #11319
* [ENHANCEMENT] TSDB: Optimise memory by not storing unnecessary data in the memory. #11280 #11288 #11296
* [ENHANCEMENT] TSDB: Allow overlapping blocks by default. `--storage.tsdb.allow-overlapping-blocks` now has no effect. #11331
* [ENHANCEMENT] UI: Click to copy label-value pair from query result to clipboard. #11229
* [BUGFIX] TSDB: Turn off isolation for Head compaction to fix a memory leak. #11317
* [BUGFIX] TSDB: Fix 'invalid magic number 0' error on Prometheus startup. #11338
* [BUGFIX] PromQL: Properly close file descriptor when logging unfinished queries. #11148
* [BUGFIX] Agent: Fix validation of flag options and prevent WAL from growing more than desired. #9876

## 2.38.0 / 2022-08-16

* [FEATURE]: Web: Add a `/api/v1/format_query` HTTP API endpoint that allows pretty-formatting PromQL expressions. #11036 #10544 #11005
* [FEATURE]: UI: Add support for formatting PromQL expressions in the UI. #11039
* [FEATURE]: DNS SD: Support MX records for discovering targets. #10099
* [FEATURE]: Templates: Add `toTime()` template function that allows converting sample timestamps to Go `time.Time` values. #10993
* [ENHANCEMENT]: Kubernetes SD: Add `__meta_kubernetes_service_port_number` meta label indicating the service port number. #11002 #11053
* [ENHANCEMENT]: Kubernetes SD: Add `__meta_kubernetes_pod_container_image` meta label indicating the container image. #11034 #11146
* [ENHANCEMENT]: PromQL: When a query panics, also log the query itself alongside the panic message. #10995
* [ENHANCEMENT]: UI: Tweak colors in the dark theme to improve the contrast ratio. #11068
* [ENHANCEMENT]: Web: Speed up calls to `/api/v1/rules` by avoiding locks and using atomic types instead. #10858
* [ENHANCEMENT]: Scrape: Add a `no-default-scrape-port` feature flag, which omits or removes any default HTTP (`:80`) or HTTPS (`:443`) ports in the target's scrape address. #9523
* [BUGFIX]: TSDB: In the WAL watcher metrics, expose the `type="exemplar"` label instead of `type="unknown"` for exemplar records. #11008
* [BUGFIX]: TSDB: Fix race condition around allocating series IDs during chunk snapshot loading. #11099

## 2.37.0 / 2022-07-14

This release is a LTS (Long-Term Support) release of Prometheus and will
receive security, documentation and bugfix patches for at least 6 months.
Please read more about our LTS release cycle at
<https://prometheus.io/docs/introduction/release-cycle/>.

Following data loss by users due to lack of unified buffer cache in OpenBSD, we
will no longer release Prometheus upstream for OpenBSD until a proper solution is
found. #8799

* [FEATURE] Nomad SD: New service discovery for Nomad built-in service discovery. #10915
* [ENHANCEMENT] Kubernetes SD: Allow attaching node labels for endpoint role. #10759
* [ENHANCEMENT] PromQL: Optimise creation of signature with/without labels. #10667
* [ENHANCEMENT] TSDB: Memory optimizations. #10873 #10874
* [ENHANCEMENT] TSDB: Reduce sleep time when reading WAL. #10859 #10878
* [ENHANCEMENT] OAuth2: Add appropriate timeouts and User-Agent header. #11020
* [BUGFIX] Alerting: Fix Alertmanager targets not being updated when alerts were queued. #10948
* [BUGFIX] Hetzner SD: Make authentication files relative to Prometheus config file. #10813
* [BUGFIX] Promtool: Fix `promtool check config` not erroring properly on failures. #10952
* [BUGFIX] Scrape: Keep relabeled scrape interval and timeout on reloads. #10916
* [BUGFIX] TSDB: Don't increment `prometheus_tsdb_compactions_failed_total` when context is canceled. #10772
* [BUGFIX] TSDB: Fix panic if series is not found when deleting series. #10907
* [BUGFIX] TSDB: Increase `prometheus_tsdb_mmap_chunk_corruptions_total` on out of sequence errors. #10406
* [BUGFIX] Uyuni SD: Make authentication files relative to Prometheus configuration file and fix default configuration values. #10813

## 2.36.2 / 2022-06-20

* [BUGFIX] Fix serving of static assets like fonts and favicon. #10888

## 2.36.1 / 2022-06-09

* [BUGFIX] promtool: Add --lint-fatal option. #10840

## 2.36.0 / 2022-05-30

* [FEATURE] Add lowercase and uppercase relabel action. #10641
* [FEATURE] SD: Add IONOS Cloud integration. #10514
* [FEATURE] SD: Add Vultr integration. #10714
* [FEATURE] SD: Add Linode SD failure count metric. #10673
* [FEATURE] Add prometheus_ready metric. #10682
* [ENHANCEMENT] Add stripDomain to template function. #10475
* [ENHANCEMENT] UI: Enable active search through dropped targets. #10668
* [ENHANCEMENT] promtool: support matchers when querying label values. #10727
* [ENHANCEMENT] Add agent mode identifier. #9638
* [BUGFIX] Changing TotalQueryableSamples from int to int64. #10549
* [BUGFIX] tsdb/agent: Ignore duplicate exemplars. #10595
* [BUGFIX] TSDB: Fix chunk overflow appending samples at a variable rate. #10607
* [BUGFIX] Stop rule manager before TSDB is stopped. #10680

## 2.35.0 / 2022-04-21

This Prometheus release is built with go1.18, which contains two noticeable changes related to TLS:

1. [TLS 1.0 and 1.1 disabled by default client-side](https://go.dev/doc/go1.18#tls10).
Prometheus users can override this with the `min_version` parameter of [tls_config](https://prometheus.io/docs/prometheus/latest/configuration/configuration/#tls_config).
2. [Certificates signed with the SHA-1 hash function are rejected](https://go.dev/doc/go1.18#sha1). This doesn't apply to self-signed root certificates.

* [CHANGE] TSDB: Delete `*.tmp` WAL files when Prometheus starts. #10317
* [CHANGE] promtool: Add new flag `--lint` (enabled by default) for the commands `check rules` and `check config`, resulting in a new exit code (`3`) for linter errors. #10435
* [FEATURE] Support for automatically setting the variable `GOMAXPROCS` to the container CPU limit. Enable with the flag `--enable-feature=auto-gomaxprocs`. #10498
* [FEATURE] PromQL: Extend statistics with total and peak number of samples in a query. Additionally, per-step statistics are available with  --enable-feature=promql-per-step-stats and using `stats=all` in the query API.
Enable with the flag `--enable-feature=per-step-stats`. #10369
* [ENHANCEMENT] Prometheus is built with Go 1.18. #10501
* [ENHANCEMENT] TSDB: more efficient sorting of postings read from WAL at startup. #10500
* [ENHANCEMENT] Azure SD: Add metric to track Azure SD failures. #10476
* [ENHANCEMENT] Azure SD: Add an optional `resource_group` configuration. #10365
* [ENHANCEMENT] Kubernetes SD: Support `discovery.k8s.io/v1` `EndpointSlice` (previously only `discovery.k8s.io/v1beta1` `EndpointSlice` was supported). #9570
* [ENHANCEMENT] Kubernetes SD: Allow attaching node metadata to discovered pods. #10080
* [ENHANCEMENT] OAuth2: Support for using a proxy URL to fetch OAuth2 tokens. #10492
* [ENHANCEMENT] Configuration: Add the ability to disable HTTP2. #10492
* [ENHANCEMENT] Config: Support overriding minimum TLS version. #10610
* [BUGFIX] Kubernetes SD: Explicitly include gcp auth from k8s.io. #10516
* [BUGFIX] Fix OpenMetrics parser to sort uppercase labels correctly. #10510
* [BUGFIX] UI: Fix scrape interval and duration tooltip not showing on target page. #10545
* [BUGFIX] Tracing/GRPC: Set TLS credentials only when insecure is false. #10592
* [BUGFIX] Agent: Fix ID collision when loading a WAL with multiple segments. #10587
* [BUGFIX] Remote-write: Fix a deadlock between Batch and flushing the queue. #10608

## 2.34.0 / 2022-03-15

* [CHANGE] UI: Classic UI removed. #10208
* [CHANGE] Tracing: Migrate from Jaeger to OpenTelemetry based tracing. #9724, #10203, #10276
* [ENHANCEMENT] TSDB: Disable the chunk write queue by default and allow configuration with the experimental flag `--storage.tsdb.head-chunks-write-queue-size`. #10425
* [ENHANCEMENT] HTTP SD: Add a failure counter. #10372
* [ENHANCEMENT] Azure SD: Set Prometheus User-Agent on requests. #10209
* [ENHANCEMENT] Uyuni SD: Reduce the number of logins to Uyuni. #10072
* [ENHANCEMENT] Scrape: Log when an invalid media type is encountered during a scrape. #10186
* [ENHANCEMENT] Scrape: Accept application/openmetrics-text;version=1.0.0 in addition to version=0.0.1. #9431
* [ENHANCEMENT] Remote-read: Add an option to not use external labels as selectors for remote read. #10254
* [ENHANCEMENT] UI: Optimize the alerts page and add a search bar. #10142
* [ENHANCEMENT] UI: Improve graph colors that were hard to see. #10179
* [ENHANCEMENT] Config: Allow escaping of `$` with `$$` when using environment variables with external labels. #10129
* [BUGFIX] PromQL: Properly return an error from histogram_quantile when metrics have the same labelset. #10140
* [BUGFIX] UI: Fix bug that sets the range input to the resolution. #10227
* [BUGFIX] TSDB: Fix a query panic when `memory-snapshot-on-shutdown` is enabled. #10348
* [BUGFIX] Parser: Specify type in metadata parser errors. #10269
* [BUGFIX] Scrape: Fix label limit changes not applying. #10370

## 2.33.5 / 2022-03-08

The binaries published with this release are built with Go1.17.8 to avoid [CVE-2022-24921](https://cve.mitre.org/cgi-bin/cvename.cgi?name=CVE-2022-24921).

* [BUGFIX] Remote-write: Fix deadlock between adding to queue and getting batch. #10395

## 2.33.4 / 2022-02-22

* [BUGFIX] TSDB: Fix panic when m-mapping head chunks onto the disk. #10316

## 2.33.3 / 2022-02-11

* [BUGFIX] Azure SD: Fix a regression when public IP Address isn't set. #10289

## 2.33.2 / 2022-02-11

* [BUGFIX] Azure SD: Fix panic when public IP Address isn't set. #10280
* [BUGFIX] Remote-write: Fix deadlock when stopping a shard. #10279

## 2.33.1 / 2022-02-02

* [BUGFIX] SD: Fix _no such file or directory_ in K8s SD when not running inside K8s. #10235

## 2.33.0 / 2022-01-29

* [CHANGE] PromQL: Promote negative offset and `@` modifier to stable features. #10121
* [CHANGE] Web: Promote remote-write-receiver to stable. #10119
* [FEATURE] Config: Add `stripPort` template function. #10002
* [FEATURE] Promtool: Add cardinality analysis to `check metrics`, enabled by flag `--extended`. #10045
* [FEATURE] SD: Enable target discovery in own K8s namespace. #9881
* [FEATURE] SD: Add provider ID label in K8s SD. #9603
* [FEATURE] Web: Add limit field to the rules API. #10152
* [ENHANCEMENT] Remote-write: Avoid allocations by buffering concrete structs instead of interfaces. #9934
* [ENHANCEMENT] Remote-write: Log time series details for out-of-order samples in remote write receiver. #9894
* [ENHANCEMENT] Remote-write: Shard up more when backlogged. #9274
* [ENHANCEMENT] TSDB: Use simpler map key to improve exemplar ingest performance. #10111
* [ENHANCEMENT] TSDB: Avoid allocations when popping from the intersected postings heap. #10092
* [ENHANCEMENT] TSDB: Make chunk writing non-blocking, avoiding latency spikes in remote-write. #10051
* [ENHANCEMENT] TSDB: Improve label matching performance. #9907
* [ENHANCEMENT] UI: Optimize the service discovery page and add a search bar. #10131
* [ENHANCEMENT] UI: Optimize the target page and add a search bar. #10103
* [BUGFIX] Promtool: Make exit codes more consistent. #9861
* [BUGFIX] Promtool: Fix flakiness of rule testing. #8818
* [BUGFIX] Remote-write: Update `prometheus_remote_storage_queue_highest_sent_timestamp_seconds` metric when write irrecoverably fails. #10102
* [BUGFIX] Storage: Avoid panic in `BufferedSeriesIterator`. #9945
* [BUGFIX] TSDB: CompactBlockMetas should produce correct mint/maxt for overlapping blocks. #10108
* [BUGFIX] TSDB: Fix logging of exemplar storage size. #9938
* [BUGFIX] UI: Fix overlapping click targets for the alert state checkboxes. #10136
* [BUGFIX] UI: Fix _Unhealthy_ filter on target page to actually display only _Unhealthy_ targets. #10103
* [BUGFIX] UI: Fix autocompletion when expression is empty. #10053
* [BUGFIX] TSDB: Fix deadlock from simultaneous GC and write. #10166

## 2.32.1 / 2021-12-17

* [BUGFIX] Scrape: Fix reporting metrics when sample limit is reached during the report. #9996
* [BUGFIX] Scrape: Ensure that scrape interval and scrape timeout are always set. #10023
* [BUGFIX] TSDB: Expose and fix bug in iterators' `Seek()` method. #10030

## 2.32.0 / 2021-12-09

This release introduces the Prometheus Agent, a new mode of operation for
Prometheus optimized for remote-write only scenarios. In this mode, Prometheus
does not generate blocks on the local filesystem and is not queryable locally.
Enable with `--enable-feature=agent`.

Learn more about the Prometheus Agent in our [blog post](https://prometheus.io/blog/2021/11/16/agent/).

* [CHANGE] Remote-write: Change default max retry time from 100ms to 5 seconds. #9634
* [FEATURE] Agent: New mode of operation optimized for remote-write only scenarios, without local storage. Enable with `--enable-feature=agent`. #8785 #9851 #9664 #9939 #9941 #9943
* [FEATURE] Promtool: Add `promtool check service-discovery` command. #8970
* [FEATURE] UI: Add search in metrics dropdown. #9629
* [FEATURE] Templates: Add parseDuration to template functions. #8817
* [ENHANCEMENT] Promtool: Improve test output. #8064
* [ENHANCEMENT] PromQL: Use kahan summation for better numerical stability. #9588
* [ENHANCEMENT] Remote-write: Reuse memory for marshalling. #9412
* [ENHANCEMENT] Scrape: Add `scrape_body_size_bytes` scrape metric behind the `--enable-feature=extra-scrape-metrics` flag. #9569
* [ENHANCEMENT] TSDB: Add windows arm64 support. #9703
* [ENHANCEMENT] TSDB: Optimize query by skipping unneeded sorting in TSDB. #9673
* [ENHANCEMENT] Templates: Support int and uint as datatypes for template formatting. #9680
* [ENHANCEMENT] UI: Prefer `rate` over `rad`, `delta` over `deg`, and `count` over `cos` in autocomplete. #9688
* [ENHANCEMENT] Linode SD: Tune API request page sizes. #9779
* [BUGFIX] TSDB: Add more size checks when writing individual sections in the index. #9710
* [BUGFIX] PromQL: Make `deriv()` return zero values for constant series. #9728
* [BUGFIX] TSDB: Fix panic when checkpoint directory is empty. #9687
* [BUGFIX] TSDB: Fix panic, out of order chunks, and race warning during WAL replay. #9856
* [BUGFIX] UI: Correctly render links for targets with IPv6 addresses that contain a Zone ID. #9853
* [BUGFIX] Promtool: Fix checking of `authorization.credentials_file` and `bearer_token_file` fields. #9883
* [BUGFIX] Uyuni SD: Fix null pointer exception during initialization. #9924 #9950
* [BUGFIX] TSDB: Fix queries after a failed snapshot replay. #9980

## 2.31.2 / 2021-12-09

* [BUGFIX] TSDB: Fix queries after a failed snapshot replay. #9980

## 2.31.1 / 2021-11-05

* [BUGFIX] SD: Fix a panic when the experimental discovery manager receives
  targets during a reload. #9656

## 2.31.0 / 2021-11-02

* [CHANGE] UI: Remove standard PromQL editor in favour of the codemirror-based editor. #9452
* [FEATURE] PromQL: Add trigonometric functions and `atan2` binary operator. #9239 #9248 #9515
* [FEATURE] Remote: Add support for exemplar in the remote write receiver endpoint. #9319 #9414
* [FEATURE] SD: Add PuppetDB service discovery. #8883
* [FEATURE] SD: Add Uyuni service discovery. #8190
* [FEATURE] Web: Add support for security-related HTTP headers. #9546
* [ENHANCEMENT] Azure SD: Add `proxy_url`, `follow_redirects`, `tls_config`. #9267
* [ENHANCEMENT] Backfill: Add `--max-block-duration` in `promtool create-blocks-from rules`. #9511
* [ENHANCEMENT] Config: Print human-readable sizes with unit instead of raw numbers. #9361
* [ENHANCEMENT] HTTP: Re-enable HTTP/2. #9398
* [ENHANCEMENT] Kubernetes SD: Warn user if number of endpoints exceeds limit. #9467
* [ENHANCEMENT] OAuth2: Add TLS configuration to token requests. #9550
* [ENHANCEMENT] PromQL: Several optimizations. #9365 #9360 #9362 #9552
* [ENHANCEMENT] PromQL: Make aggregations deterministic in instant queries. #9459
* [ENHANCEMENT] Rules: Add the ability to limit number of alerts or series. #9260 #9541
* [ENHANCEMENT] SD: Experimental discovery manager to avoid restarts upon reload. Disabled by default, enable with flag `--enable-feature=new-service-discovery-manager`. #9349 #9537
* [ENHANCEMENT] UI: Debounce timerange setting changes. #9359
* [BUGFIX] Backfill: Apply rule labels after query labels. #9421
* [BUGFIX] Scrape: Resolve conflicts between multiple exported label prefixes. #9479 #9518
* [BUGFIX] Scrape: Restart scrape loops when `__scrape_interval__` is changed. #9551
* [BUGFIX] TSDB: Fix memory leak in samples deletion. #9151
* [BUGFIX] UI: Use consistent margin-bottom for all alert kinds. #9318

## 2.30.4 / 2021-12-09

* [BUGFIX] TSDB: Fix queries after a failed snapshot replay. #9980

## 2.30.3 / 2021-10-05

* [BUGFIX] TSDB: Fix panic on failed snapshot replay. #9438
* [BUGFIX] TSDB: Don't fail snapshot replay with exemplar storage disabled when the snapshot contains exemplars. #9438

## 2.30.2 / 2021-10-01

* [BUGFIX] TSDB: Don't error on overlapping m-mapped chunks during WAL replay. #9381

## 2.30.1 / 2021-09-28

* [ENHANCEMENT] Remote Write: Redact remote write URL when used for metric label. #9383
* [ENHANCEMENT] UI: Redact remote write URL and proxy URL passwords in the `/config` page. #9408
* [BUGFIX] promtool rules backfill: Prevent creation of data before the start time. #9339
* [BUGFIX] promtool rules backfill: Do not query after the end time. #9340
* [BUGFIX] Azure SD: Fix panic when no computername is set. #9387

## 2.30.0 / 2021-09-14

* [FEATURE] **experimental** TSDB: Snapshot in-memory chunks on shutdown for faster restarts. Behind `--enable-feature=memory-snapshot-on-shutdown` flag. #7229
* [FEATURE] **experimental** Scrape: Configure scrape interval and scrape timeout via relabeling using `__scrape_interval__` and `__scrape_timeout__` labels respectively. #8911
* [FEATURE] Scrape: Add `scrape_timeout_seconds` and `scrape_sample_limit` metric. Behind `--enable-feature=extra-scrape-metrics` flag to avoid additional cardinality by default. #9247 #9295
* [ENHANCEMENT] Scrape: Add `--scrape.timestamp-tolerance` flag to adjust scrape timestamp tolerance when enabled via `--scrape.adjust-timestamps`. #9283
* [ENHANCEMENT] Remote Write: Improve throughput when sending exemplars. #8921
* [ENHANCEMENT] TSDB: Optimise WAL loading by removing extra map and caching min-time #9160
* [ENHANCEMENT] promtool: Speed up checking for duplicate rules. #9262/#9306
* [ENHANCEMENT] Scrape: Reduce allocations when parsing the metrics. #9299
* [ENHANCEMENT] docker_sd: Support host network mode #9125
* [BUGFIX] Exemplars: Fix panic when resizing exemplar storage from 0 to a non-zero size. #9286
* [BUGFIX] TSDB: Correctly decrement `prometheus_tsdb_head_active_appenders` when the append has no samples. #9230
* [BUGFIX] promtool rules backfill: Return 1 if backfill was unsuccessful. #9303
* [BUGFIX] promtool rules backfill: Avoid creation of overlapping blocks. #9324
* [BUGFIX] config: Fix a panic when reloading configuration with a `null` relabel action. #9224

## 2.29.2 / 2021-08-27

* [BUGFIX] Fix Kubernetes SD failing to discover Ingress in Kubernetes v1.22. #9205
* [BUGFIX] Fix data race in loading write-ahead-log (WAL). #9259

## 2.29.1 / 2021-08-11

* [BUGFIX] tsdb: align atomically accessed int64 to prevent panic in 32-bit
  archs. #9192

## 2.29.0 / 2021-08-11

Note for macOS users: Due to [changes in the upcoming Go 1.17](https://tip.golang.org/doc/go1.17#darwin),
this is the last Prometheus release that supports macOS 10.12 Sierra.

* [CHANGE] Promote `--storage.tsdb.allow-overlapping-blocks` flag to stable. #9117
* [CHANGE] Promote `--storage.tsdb.retention.size` flag to stable. #9004
* [FEATURE] Add Kuma service discovery. #8844
* [FEATURE] Add `present_over_time` PromQL function. #9097
* [FEATURE] Allow configuring exemplar storage via file and make it reloadable. #8974
* [FEATURE] UI: Allow selecting time range with mouse drag. #8977
* [FEATURE] promtool: Add feature flags flag `--enable-feature`. #8958
* [FEATURE] promtool: Add file_sd file validation. #8950
* [ENHANCEMENT] Reduce blocking of outgoing remote write requests from series garbage collection. #9109
* [ENHANCEMENT] Improve write-ahead-log decoding performance. #9106
* [ENHANCEMENT] Improve append performance in TSDB by reducing mutexes usage. #9061
* [ENHANCEMENT] Allow configuring `max_samples_per_send` for remote write metadata. #8959
* [ENHANCEMENT] Add `__meta_gce_interface_ipv4_<name>` meta label to GCE discovery. #8978
* [ENHANCEMENT] Add `__meta_ec2_availability_zone_id` meta label to EC2 discovery. #8896
* [ENHANCEMENT] Add `__meta_azure_machine_computer_name` meta label to Azure discovery. #9112
* [ENHANCEMENT] Add `__meta_hetzner_hcloud_labelpresent_<labelname>` meta label to Hetzner discovery. #9028
* [ENHANCEMENT] promtool: Add compaction efficiency to `promtool tsdb analyze` reports. #8940
* [ENHANCEMENT] promtool: Allow configuring max block duration for backfilling via `--max-block-duration` flag. #8919
* [ENHANCEMENT] UI: Add sorting and filtering to flags page. #8988
* [ENHANCEMENT] UI: Improve alerts page rendering performance. #9005
* [BUGFIX] Log when total symbol size exceeds 2^32 bytes, causing compaction to fail, and skip compaction. #9104
* [BUGFIX] Fix incorrect `target_limit` reloading of zero value. #9120
* [BUGFIX] Fix head GC and pending readers race condition. #9081
* [BUGFIX] Fix timestamp handling in OpenMetrics parser. #9008
* [BUGFIX] Fix potential duplicate metrics in `/federate` endpoint when specifying multiple matchers. #8885
* [BUGFIX] Fix server configuration and validation for authentication via client cert. #9123
* [BUGFIX] Allow `start` and `end` again as label names in PromQL queries. They were disallowed since the introduction of @ timestamp feature. #9119

## 2.28.1 / 2021-07-01

* [BUGFIX]: HTTP SD: Allow `charset` specification in `Content-Type` header. #8981
* [BUGFIX]: HTTP SD: Fix handling of disappeared target groups. #9019
* [BUGFIX]: Fix incorrect log-level handling after moving to go-kit/log. #9021

## 2.28.0 / 2021-06-21

* [CHANGE] UI: Make the new experimental PromQL editor the default. #8925
* [FEATURE] Linode SD: Add Linode service discovery. #8846
* [FEATURE] HTTP SD: Add generic HTTP-based service discovery. #8839
* [FEATURE] Kubernetes SD: Allow configuring API Server access via a kubeconfig file. #8811
* [FEATURE] UI: Add exemplar display support to the graphing interface. #8832 #8945 #8929
* [FEATURE] Consul SD: Add namespace support for Consul Enterprise. #8900
* [ENHANCEMENT] Promtool: Allow silencing output when importing / backfilling data. #8917
* [ENHANCEMENT] Consul SD: Support reading tokens from file. #8926
* [ENHANCEMENT] Rules: Add a new `.ExternalURL` alert field templating variable, containing the external URL of the Prometheus server. #8878
* [ENHANCEMENT] Scrape: Add experimental `body_size_limit` scrape configuration setting to limit the allowed response body size for target scrapes. #8833 #8886
* [ENHANCEMENT] Kubernetes SD: Add ingress class name label for ingress discovery. #8916
* [ENHANCEMENT] UI: Show a startup screen with progress bar when the TSDB is not ready yet. #8662 #8908 #8909 #8946
* [ENHANCEMENT] SD: Add a target creation failure counter `prometheus_target_sync_failed_total` and improve target creation failure handling. #8786
* [ENHANCEMENT] TSDB: Improve validation of exemplar label set length. #8816
* [ENHANCEMENT] TSDB: Add a `prometheus_tsdb_clean_start` metric that indicates whether a TSDB lockfile from a previous run still existed upon startup. #8824
* [BUGFIX] UI: In the experimental PromQL editor, fix autocompletion and parsing for special float values and improve series metadata fetching. #8856
* [BUGFIX] TSDB: When merging chunks, split resulting chunks if they would contain more than the maximum of 120 samples. #8582
* [BUGFIX] SD: Fix the computation of the `prometheus_sd_discovered_targets` metric when using multiple service discoveries. #8828

## 2.27.1 / 2021-05-18

This release contains a bug fix for a security issue in the API endpoint. An
attacker can craft a special URL that redirects a user to any endpoint via an
HTTP 302 response. See the [security advisory][GHSA-vx57-7f4q-fpc7] for more details.

[GHSA-vx57-7f4q-fpc7]:https://github.com/prometheus/prometheus/security/advisories/GHSA-vx57-7f4q-fpc7

This vulnerability has been reported by Aaron Devaney from MDSec.

* [BUGFIX] SECURITY: Fix arbitrary redirects under the /new endpoint (CVE-2021-29622)

## 2.27.0 / 2021-05-12

* [CHANGE] Remote write: Metric `prometheus_remote_storage_samples_bytes_total` renamed to `prometheus_remote_storage_bytes_total`. #8296
* [FEATURE] Promtool: Retroactive rule evaluation functionality. #7675
* [FEATURE] Configuration: Environment variable expansion for external labels. Behind `--enable-feature=expand-external-labels` flag. #8649
* [FEATURE] TSDB: Add a flag(`--storage.tsdb.max-block-chunk-segment-size`) to control the max chunks file size of the blocks for small Prometheus instances. #8478
* [FEATURE] UI: Add a dark theme. #8604
* [FEATURE] AWS Lightsail Discovery: Add AWS Lightsail Discovery. #8693
* [FEATURE] Docker Discovery: Add Docker Service Discovery. #8629
* [FEATURE] OAuth: Allow OAuth 2.0 to be used anywhere an HTTP client is used. #8761
* [FEATURE] Remote Write: Send exemplars via remote write. Experimental and disabled by default. #8296
* [ENHANCEMENT] Digital Ocean Discovery: Add `__meta_digitalocean_vpc` label. #8642
* [ENHANCEMENT] Scaleway Discovery: Read Scaleway secret from a file. #8643
* [ENHANCEMENT] Scrape: Add configurable limits for label size and count. #8777
* [ENHANCEMENT] UI: Add 16w and 26w time range steps. #8656
* [ENHANCEMENT] Templating: Enable parsing strings in `humanize` functions. #8682
* [BUGFIX] UI: Provide errors instead of blank page on TSDB Status Page. #8654 #8659
* [BUGFIX] TSDB: Do not panic when writing very large records to the WAL. #8790
* [BUGFIX] TSDB: Avoid panic when mmapped memory is referenced after the file is closed. #8723
* [BUGFIX] Scaleway Discovery: Fix nil pointer dereference. #8737
* [BUGFIX] Consul Discovery: Restart no longer required after config update with no targets. #8766

## 2.26.0 / 2021-03-31

Prometheus is now built and supporting Go 1.16 (#8544). This reverts the memory release pattern added in Go 1.12. This makes common RSS usage metrics showing more accurate number for actual memory used by Prometheus. You can read more details [here](https://www.bwplotka.dev/2019/golang-memory-monitoring/).

Note that from this release Prometheus is using Alertmanager v2 by default.

* [CHANGE] Alerting: Using Alertmanager v2 API by default. #8626
* [CHANGE] Prometheus/Promtool: As agreed on dev summit, binaries are now printing help and usage to stdout instead of stderr. #8542
* [FEATURE] Remote: Add support for AWS SigV4 auth method for remote_write. #8509
* [FEATURE] Scaleway Discovery: Add Scaleway Service Discovery. #8555
* [FEATURE] PromQL: Allow negative offsets. Behind `--enable-feature=promql-negative-offset` flag. #8487
* [FEATURE] **experimental** Exemplars: Add in-memory storage for exemplars. Behind `--enable-feature=exemplar-storage` flag. #6635
* [FEATURE] UI: Add advanced auto-completion, syntax highlighting and linting to graph page query input. #8634
* [ENHANCEMENT] Digital Ocean Discovery: Add `__meta_digitalocean_image` label. #8497
* [ENHANCEMENT] PromQL: Add `last_over_time`, `sgn`, `clamp` functions. #8457
* [ENHANCEMENT] Scrape: Add support for specifying type of Authorization header credentials with Bearer by default. #8512
* [ENHANCEMENT] Scrape: Add `follow_redirects` option to scrape configuration. #8546
* [ENHANCEMENT] Remote: Allow retries on HTTP 429 response code for remote_write. Disabled by default. See [configuration docs](https://prometheus.io/docs/prometheus/latest/configuration/configuration/#remote_write) for details. #8237 #8477
* [ENHANCEMENT] Remote: Allow configuring custom headers for remote_read. See [configuration docs](https://prometheus.io/docs/prometheus/latest/configuration/configuration/#remote_read) for details. #8516
* [ENHANCEMENT] UI: Hitting Enter now triggers new query. #8581
* [ENHANCEMENT] UI: Better handling of long rule and names on the `/rules` and `/targets` pages. #8608 #8609
* [ENHANCEMENT] UI: Add collapse/expand all button on the `/targets` page. #8486
* [BUGFIX] TSDB: Eager deletion of removable blocks on every compaction, saving disk peak space usage. #8007
* [BUGFIX] PromQL: Fix parser support for special characters like`炬`. #8517
* [BUGFIX] Rules: Update rule health for append/commit fails. #8619

## 2.25.2 / 2021-03-16

* [BUGFIX] Fix the ingestion of scrapes when the wall clock changes, e.g. on suspend. #8601

## 2.25.1 / 2021-03-14

* [BUGFIX] Fix a crash in `promtool` when a subquery with default resolution is used. #8569
* [BUGFIX] Fix a bug that could return duplicate datapoints in queries. #8591
* [BUGFIX] Fix crashes with arm64 when compiled with go1.16. #8593

## 2.25.0 / 2021-02-17

This release includes a new `--enable-feature=` flag that enables
experimental features. Such features might be changed or removed in the future.

In the next minor release (2.26), Prometheus will use the Alertmanager API v2.
It will be done by defaulting `alertmanager_config.api_version` to `v2`.
Alertmanager API v2 was released in Alertmanager v0.16.0 (released in January
2019).

* [FEATURE] **experimental** API: Accept remote_write requests. Behind the --enable-feature=remote-write-receiver flag. #8424
* [FEATURE] **experimental** PromQL: Add `@ <timestamp>` modifier. Behind the --enable-feature=promql-at-modifier flag. #8121 #8436 #8425
* [ENHANCEMENT] Add optional name property to testgroup for better test failure output. #8440
* [ENHANCEMENT] Add warnings into React Panel on the Graph page. #8427
* [ENHANCEMENT] TSDB: Increase the number of buckets for the compaction duration metric. #8342
* [ENHANCEMENT] Remote: Allow passing along custom remote_write HTTP headers. #8416
* [ENHANCEMENT] Mixins: Scope grafana configuration. #8332
* [ENHANCEMENT] Kubernetes SD: Add endpoint labels metadata. #8273
* [ENHANCEMENT] UI: Expose total number of label pairs in head in TSDB stats page. #8343
* [ENHANCEMENT] TSDB: Reload blocks every minute, to detect new blocks and enforce retention more often. #8340
* [BUGFIX] API: Fix global URL when external address has no port. #8359
* [BUGFIX] Backfill: Fix error message handling. #8432
* [BUGFIX] Backfill: Fix "add sample: out of bounds" error when series span an entire block. #8476
* [BUGFIX] Deprecate unused flag --alertmanager.timeout. #8407
* [BUGFIX] Mixins: Support remote-write metrics renamed in v2.23 in alerts. #8423
* [BUGFIX] Remote: Fix garbage collection of dropped series in remote write. #8387
* [BUGFIX] Remote: Log recoverable remote write errors as warnings. #8412
* [BUGFIX] TSDB: Remove pre-2.21 temporary blocks on start. #8353.
* [BUGFIX] UI: Fix duplicated keys on /targets page. #8456
* [BUGFIX] UI: Fix label name leak into class name. #8459

## 2.24.1 / 2021-01-20

* [ENHANCEMENT] Cache basic authentication results to significantly improve performance of HTTP endpoints (via an update of prometheus/exporter-toolkit).
* [BUGFIX] Prevent user enumeration by timing requests sent to authenticated HTTP endpoints (via an update of prometheus/exporter-toolkit).

## 2.24.0 / 2021-01-06

* [FEATURE] Add TLS and basic authentication to HTTP endpoints. #8316
* [FEATURE] promtool: Add `check web-config` subcommand to check web config files. #8319
* [FEATURE] promtool: Add `tsdb create-blocks-from openmetrics` subcommand to backfill metrics data from an OpenMetrics file. #8084
* [ENHANCEMENT] HTTP API: Fast-fail queries with only empty matchers. #8288
* [ENHANCEMENT] HTTP API: Support matchers for labels API. #8301
* [ENHANCEMENT] promtool: Improve checking of URLs passed on the command line. #7956
* [ENHANCEMENT] SD: Expose IPv6 as a label in EC2 SD. #7086
* [ENHANCEMENT] SD: Reuse EC2 client, reducing frequency of requesting credentials. #8311
* [ENHANCEMENT] TSDB: Add logging when compaction takes more than the block time range. #8151
* [ENHANCEMENT] TSDB: Avoid unnecessary GC runs after compaction. #8276
* [BUGFIX] HTTP API: Avoid double-closing of channel when quitting multiple times via HTTP. #8242
* [BUGFIX] SD: Ignore CNAME records in DNS SD to avoid spurious `Invalid SRV record` warnings. #8216
* [BUGFIX] SD: Avoid config error triggered by valid label selectors in Kubernetes SD. #8285

## 2.23.0 / 2020-11-26

* [CHANGE] UI: Make the React UI default. #8142
* [CHANGE] Remote write: The following metrics were removed/renamed in remote write. #6815
  * `prometheus_remote_storage_succeeded_samples_total` was removed and `prometheus_remote_storage_samples_total` was introduced for all the samples attempted to send.
  * `prometheus_remote_storage_sent_bytes_total` was removed and replaced with `prometheus_remote_storage_samples_bytes_total` and `prometheus_remote_storage_metadata_bytes_total`.
  * `prometheus_remote_storage_failed_samples_total` -> `prometheus_remote_storage_samples_failed_total` .
  * `prometheus_remote_storage_retried_samples_total` -> `prometheus_remote_storage_samples_retried_total`.
  * `prometheus_remote_storage_dropped_samples_total` -> `prometheus_remote_storage_samples_dropped_total`.
  * `prometheus_remote_storage_pending_samples` -> `prometheus_remote_storage_samples_pending`.
* [CHANGE] Remote: Do not collect non-initialized timestamp metrics. #8060
* [FEATURE] [EXPERIMENTAL] Remote write: Allow metric metadata to be propagated via remote write. The following new metrics were introduced: `prometheus_remote_storage_metadata_total`, `prometheus_remote_storage_metadata_failed_total`, `prometheus_remote_storage_metadata_retried_total`, `prometheus_remote_storage_metadata_bytes_total`. #6815
* [ENHANCEMENT] Remote write: Added a metric `prometheus_remote_storage_max_samples_per_send` for remote write. #8102
* [ENHANCEMENT] TSDB: Make the snapshot directory name always the same length. #8138
* [ENHANCEMENT] TSDB: Create a checkpoint only once at the end of all head compactions. #8067
* [ENHANCEMENT] TSDB: Avoid Series API from hitting the chunks. #8050
* [ENHANCEMENT] TSDB: Cache label name and last value when adding series during compactions making compactions faster. #8192
* [ENHANCEMENT] PromQL: Improved performance of Hash method making queries a bit faster. #8025
* [ENHANCEMENT] promtool: `tsdb list` now prints block sizes. #7993
* [ENHANCEMENT] promtool: Calculate mint and maxt per test avoiding unnecessary calculations. #8096
* [ENHANCEMENT] SD: Add filtering of services to Docker Swarm SD. #8074
* [BUGFIX] React UI: Fix button display when there are no panels. #8155
* [BUGFIX] PromQL: Fix timestamp() method for vector selector inside parenthesis. #8164
* [BUGFIX] PromQL: Don't include rendered expression on PromQL parse errors. #8177
* [BUGFIX] web: Fix panic with double close() of channel on calling `/-/quit/`. #8166
* [BUGFIX] TSDB: Fixed WAL corruption on partial writes within a page causing `invalid checksum` error on WAL replay. #8125
* [BUGFIX] Update config metrics `prometheus_config_last_reload_successful` and `prometheus_config_last_reload_success_timestamp_seconds` right after initial validation before starting TSDB.
* [BUGFIX] promtool: Correctly detect duplicate label names in exposition.

## 2.22.2 / 2020-11-16

* [BUGFIX] Fix race condition in syncing/stopping/reloading scrapers. #8176

## 2.22.1 / 2020-11-03

* [BUGFIX] Fix potential "mmap: invalid argument" errors in loading the head chunks, after an unclean shutdown, by performing read repairs. #8061
* [BUGFIX] Fix serving metrics and API when reloading scrape config. #8104
* [BUGFIX] Fix head chunk size calculation for size based retention. #8139

## 2.22.0 / 2020-10-07

As announced in the 2.21.0 release notes, the experimental gRPC API v2 has been
removed.

* [CHANGE] web: Remove APIv2. #7935
* [ENHANCEMENT] React UI: Implement missing TSDB head stats section. #7876
* [ENHANCEMENT] UI: Add Collapse all button to targets page. #6957
* [ENHANCEMENT] UI: Clarify alert state toggle via checkbox icon. #7936
* [ENHANCEMENT] Add `rule_group_last_evaluation_samples` and `prometheus_tsdb_data_replay_duration_seconds` metrics. #7737 #7977
* [ENHANCEMENT] Gracefully handle unknown WAL record types. #8004
* [ENHANCEMENT] Issue a warning for 64 bit systems running 32 bit binaries. #8012
* [BUGFIX] Adjust scrape timestamps to align them to the intended schedule, effectively reducing block size. Workaround for a regression in go1.14+. #7976
* [BUGFIX] promtool: Ensure alert rules are marked as restored in unit tests. #7661
* [BUGFIX] Eureka: Fix service discovery when compiled in 32-bit. #7964
* [BUGFIX] Don't do literal regex matching optimisation when case insensitive. #8013
* [BUGFIX] Fix classic UI sometimes running queries for instant query when in range query mode. #7984

## 2.21.0 / 2020-09-11

This release is built with Go 1.15, which deprecates [X.509 CommonName](https://golang.org/doc/go1.15#commonname)
in TLS certificates validation.

In the unlikely case that you use the gRPC API v2 (which is limited to TSDB
admin commands), please note that we will remove this experimental API in the
next minor release 2.22.

* [CHANGE] Disable HTTP/2 because of concerns with the Go HTTP/2 client. #7588 #7701
* [CHANGE] PromQL: `query_log_file` path is now relative to the config file. #7701
* [CHANGE] Promtool: Replace the tsdb command line tool by a promtool tsdb subcommand. #6088
* [CHANGE] Rules: Label `rule_group_iterations` metric with group name. #7823
* [FEATURE] Eureka SD: New service discovery. #3369
* [FEATURE] Hetzner SD: New service discovery. #7822
* [FEATURE] Kubernetes SD: Support Kubernetes EndpointSlices. #6838
* [FEATURE] Scrape: Add per scrape-config targets limit. #7554
* [ENHANCEMENT] Support composite durations in PromQL, config and UI, e.g. 1h30m. #7713 #7833
* [ENHANCEMENT] DNS SD: Add SRV record target and port meta labels. #7678
* [ENHANCEMENT] Docker Swarm SD: Support tasks and service without published ports. #7686
* [ENHANCEMENT] PromQL: Reduce the amount of data queried by remote read when a subquery has an offset. #7667
* [ENHANCEMENT] Promtool: Add `--time` option to query instant command. #7829
* [ENHANCEMENT] UI: Respect the `--web.page-title` parameter in the React UI. #7607
* [ENHANCEMENT] UI: Add duration, labels, annotations to alerts page in the React UI. #7605
* [ENHANCEMENT] UI: Add duration on the React UI rules page, hide annotation and labels if empty. #7606
* [BUGFIX] API: Deduplicate series in /api/v1/series. #7862
* [BUGFIX] PromQL: Drop metric name in bool comparison between two instant vectors. #7819
* [BUGFIX] PromQL: Exit with an error when time parameters can't be parsed. #7505
* [BUGFIX] Remote read: Re-add accidentally removed tracing for remote-read requests. #7916
* [BUGFIX] Rules: Detect extra fields in rule files. #7767
* [BUGFIX] Rules: Disallow overwriting the metric name in the `labels` section of recording rules. #7787
* [BUGFIX] Rules: Keep evaluation timestamp across reloads. #7775
* [BUGFIX] Scrape: Do not stop scrapes in progress during reload. #7752
* [BUGFIX] TSDB: Fix `chunks.HeadReadWriter: maxt of the files are not set` error. #7856
* [BUGFIX] TSDB: Delete blocks atomically to prevent corruption when there is a panic/crash during deletion. #7772
* [BUGFIX] Triton SD: Fix a panic when triton_sd_config is nil. #7671
* [BUGFIX] UI: Fix react UI bug with series going on and off. #7804
* [BUGFIX] UI: Fix styling bug for target labels with special names in React UI. #7902
* [BUGFIX] Web: Stop CMUX and GRPC servers even with stale connections, preventing the server to stop on SIGTERM. #7810

## 2.20.1 / 2020-08-05

* [BUGFIX] SD: Reduce the Consul watch timeout to 2m and adjust the request timeout accordingly. #7724

## 2.20.0 / 2020-07-22

This release changes WAL compression from opt-in to default. WAL compression will prevent a downgrade to v2.10 or earlier without deleting the WAL. Disable WAL compression explicitly by setting the command line flag `--no-storage.tsdb.wal-compression` if you require downgrading to v2.10 or earlier.

* [CHANGE] promtool: Changed rule numbering from 0-based to 1-based when reporting rule errors. #7495
* [CHANGE] Remote read: Added `prometheus_remote_storage_read_queries_total` counter and `prometheus_remote_storage_read_request_duration_seconds` histogram, removed `prometheus_remote_storage_remote_read_queries_total` counter.
* [CHANGE] Remote write: Added buckets for longer durations to `prometheus_remote_storage_sent_batch_duration_seconds` histogram.
* [CHANGE] TSDB: WAL compression is enabled by default. #7410
* [FEATURE] PromQL: Added `group()` aggregator. #7480
* [FEATURE] SD: Added Docker Swarm SD. #7420
* [FEATURE] SD: Added DigitalOcean SD. #7407
* [FEATURE] SD: Added Openstack config option to query alternative endpoints. #7494
* [ENHANCEMENT] Configuration: Exit early on invalid config file and signal it with exit code 2. #7399
* [ENHANCEMENT] PromQL: `without` is now a valid metric identifier. #7533
* [ENHANCEMENT] PromQL: Optimized regex label matching for literals within the pattern or as prefix/suffix. #7453 #7503
* [ENHANCEMENT] promtool: Added time range parameters for labels API in promtool. #7463
* [ENHANCEMENT] Remote write: Include samples waiting in channel in pending samples metric. Log number of dropped samples on hard shutdown. #7335
* [ENHANCEMENT] Scrape: Ingest synthetic scrape report metrics atomically with the corresponding scraped metrics. #7562
* [ENHANCEMENT] SD: Reduce timeouts for Openstack SD. #7507
* [ENHANCEMENT] SD: Use 10m timeout for Consul watches. #7423
* [ENHANCEMENT] SD: Added AMI meta label for EC2 SD. #7386
* [ENHANCEMENT] TSDB: Increment WAL corruption metric also on WAL corruption during checkpointing. #7491
* [ENHANCEMENT] TSDB: Improved query performance for high-cardinality labels. #7448
* [ENHANCEMENT] UI: Display dates as well as timestamps in status page. #7544
* [ENHANCEMENT] UI: Improved scrolling when following hash-fragment links. #7456
* [ENHANCEMENT] UI: React UI renders numbers in alerts in a more human-readable way. #7426
* [BUGFIX] API: Fixed error status code in the query API. #7435
* [BUGFIX] PromQL: Fixed `avg` and `avg_over_time` for NaN, Inf, and float64 overflows. #7346
* [BUGFIX] PromQL: Fixed off-by-one error in `histogram_quantile`. #7393
* [BUGFIX] promtool: Support extended durations in rules unit tests. #6297
* [BUGFIX] Scrape: Fix undercounting for `scrape_samples_post_metric_relabeling` in case of errors. #7342
* [BUGFIX] TSDB: Don't panic on WAL corruptions. #7550
* [BUGFIX] TSDB: Avoid leaving behind empty files in `chunks_head`, causing startup failures. #7573
* [BUGFIX] TSDB: Fixed race between compact (gc, populate) and head append causing unknown symbol error. #7560
* [BUGFIX] TSDB: Fixed unknown symbol error during head compaction. #7526
* [BUGFIX] TSDB: Fixed panic during TSDB metric registration. #7501
* [BUGFIX] TSDB: Fixed `--limit` command line flag in `tsdb` tool. #7430

## 2.19.3 / 2020-07-24

* [BUGFIX] TSDB: Don't panic on WAL corruptions. #7550
* [BUGFIX] TSDB: Avoid leaving behind empty files in chunks_head, causing startup failures. #7573

## 2.19.2 / 2020-06-26

* [BUGFIX] Remote Write: Fix panic when reloading config with modified queue parameters. #7452

## 2.19.1 / 2020-06-18

* [BUGFIX] TSDB: Fix m-map file truncation leading to unsequential files. #7414

## 2.19.0 / 2020-06-09

* [FEATURE] TSDB: Memory-map full chunks of Head (in-memory) block from disk. This reduces memory footprint and makes restarts faster. #6679
* [ENHANCEMENT] Discovery: Added discovery support for Triton global zones. #7250
* [ENHANCEMENT] Increased alert resend delay to be more tolerant towards failures. #7228
* [ENHANCEMENT] Remote Read: Added `prometheus_remote_storage_remote_read_queries_total` counter to count total number of remote read queries. #7328
* [ENHANCEMEMT] Added time range parameters for label names and label values API. #7288
* [ENHANCEMENT] TSDB: Reduced contention in isolation for high load. #7332
* [BUGFIX] PromQL: Eliminated collision while checking for duplicate labels. #7058
* [BUGFIX] React UI: Don't null out data when clicking on the current tab. #7243
* [BUGFIX] PromQL: Correctly track number of samples for a query. #7307
* [BUGFIX] PromQL: Return NaN when histogram buckets have 0 observations. #7318

## 2.18.2 / 2020-06-09

* [BUGFIX] TSDB: Fix incorrect query results when using Prometheus with remote reads configured #7361

## 2.18.1 / 2020-05-07

* [BUGFIX] TSDB: Fixed snapshot API. #7217

## 2.18.0 / 2020-05-05

* [CHANGE] Federation: Only use local TSDB for federation (ignore remote read). #7096
* [CHANGE] Rules: `rule_evaluations_total` and `rule_evaluation_failures_total` have a `rule_group` label now. #7094
* [FEATURE] Tracing: Added experimental Jaeger support #7148
* [ENHANCEMENT] TSDB: Significantly reduce WAL size kept around after a block cut. #7098
* [ENHANCEMENT] Discovery: Add `architecture` meta label for EC2. #7000
* [BUGFIX] UI: Fixed wrong MinTime reported by /status. #7182
* [BUGFIX] React UI: Fixed multiselect legend on OSX. #6880
* [BUGFIX] Remote Write: Fixed blocked resharding edge case. #7122
* [BUGFIX] Remote Write: Fixed remote write not updating on relabel configs change. #7073

## 2.17.2 / 2020-04-20

* [BUGFIX] Federation: Register federation metrics #7081
* [BUGFIX] PromQL: Fix panic in parser error handling #7132
* [BUGFIX] Rules: Fix reloads hanging when deleting a rule group that is being evaluated #7138
* [BUGFIX] TSDB: Fix a memory leak when prometheus starts with an empty TSDB WAL #7135
* [BUGFIX] TSDB: Make isolation more robust to panics in web handlers #7129 #7136

## 2.17.1 / 2020-03-26

* [BUGFIX] TSDB: Fix query performance regression that increased memory and CPU usage #7051

## 2.17.0 / 2020-03-24

This release implements isolation in TSDB. API queries and recording rules are
guaranteed to only see full scrapes and full recording rules. This comes with a
certain overhead in resource usage. Depending on the situation, there might be
some increase in memory usage, CPU usage, or query latency.

* [FEATURE] TSDB: Support isolation #6841
* [ENHANCEMENT] PromQL: Allow more keywords as metric names #6933
* [ENHANCEMENT] React UI: Add normalization of localhost URLs in targets page #6794
* [ENHANCEMENT] Remote read: Read from remote storage concurrently #6770
* [ENHANCEMENT] Rules: Mark deleted rule series as stale after a reload #6745
* [ENHANCEMENT] Scrape: Log scrape append failures as debug rather than warn #6852
* [ENHANCEMENT] TSDB: Improve query performance for queries that partially hit the head #6676
* [ENHANCEMENT] Consul SD: Expose service health as meta label #5313
* [ENHANCEMENT] EC2 SD: Expose EC2 instance lifecycle as meta label #6914
* [ENHANCEMENT] Kubernetes SD: Expose service type as meta label for K8s service role #6684
* [ENHANCEMENT] Kubernetes SD: Expose label_selector and field_selector #6807
* [ENHANCEMENT] Openstack SD: Expose hypervisor id as meta label #6962
* [BUGFIX] PromQL: Do not escape HTML-like chars in query log #6834 #6795
* [BUGFIX] React UI: Fix data table matrix values #6896
* [BUGFIX] React UI: Fix new targets page not loading when using non-ASCII characters #6892
* [BUGFIX] Remote read: Fix duplication of metrics read from remote storage with external labels #6967 #7018
* [BUGFIX] Remote write: Register WAL watcher and live reader metrics for all remotes, not just the first one #6998
* [BUGFIX] Scrape: Prevent removal of metric names upon relabeling #6891
* [BUGFIX] Scrape: Fix 'superfluous response.WriteHeader call' errors when scrape fails under some circonstances #6986
* [BUGFIX] Scrape: Fix crash when reloads are separated by two scrape intervals #7011

## 2.16.0 / 2020-02-13

* [FEATURE] React UI: Support local timezone on /graph #6692
* [FEATURE] PromQL: add absent_over_time query function #6490
* [FEATURE] Adding optional logging of queries to their own file #6520
* [ENHANCEMENT] React UI: Add support for rules page and "Xs ago" duration displays #6503
* [ENHANCEMENT] React UI: alerts page, replace filtering togglers tabs with checkboxes #6543
* [ENHANCEMENT] TSDB: Export metric for WAL write errors #6647
* [ENHANCEMENT] TSDB: Improve query performance for queries that only touch the most recent 2h of data. #6651
* [ENHANCEMENT] PromQL: Refactoring in parser errors to improve error messages #6634
* [ENHANCEMENT] PromQL: Support trailing commas in grouping opts #6480
* [ENHANCEMENT] Scrape: Reduce memory usage on reloads by reusing scrape cache #6670
* [ENHANCEMENT] Scrape: Add metrics to track bytes and entries in the metadata cache #6675
* [ENHANCEMENT] promtool: Add support for line-column numbers for invalid rules output #6533
* [ENHANCEMENT] Avoid restarting rule groups when it is unnecessary #6450
* [BUGFIX] React UI: Send cookies on fetch() on older browsers #6553
* [BUGFIX] React UI: adopt grafana flot fix for stacked graphs #6603
* [BUFGIX] React UI: broken graph page browser history so that back button works as expected #6659
* [BUGFIX] TSDB: ensure compactionsSkipped metric is registered, and log proper error if one is returned from head.Init #6616
* [BUGFIX] TSDB: return an error on ingesting series with duplicate labels #6664
* [BUGFIX] PromQL: Fix unary operator precedence #6579
* [BUGFIX] PromQL: Respect query.timeout even when we reach query.max-concurrency #6712
* [BUGFIX] PromQL: Fix string and parentheses handling in engine, which affected React UI #6612
* [BUGFIX] PromQL: Remove output labels returned by absent() if they are produced by multiple identical label matchers #6493
* [BUGFIX] Scrape: Validate that OpenMetrics input ends with `# EOF` #6505
* [BUGFIX] Remote read: return the correct error if configs can't be marshal'd to JSON #6622
* [BUGFIX] Remote write: Make remote client `Store` use passed context, which can affect shutdown timing #6673
* [BUGFIX] Remote write: Improve sharding calculation in cases where we would always be consistently behind by tracking pendingSamples #6511
* [BUGFIX] Ensure prometheus_rule_group metrics are deleted when a rule group is removed #6693

## 2.15.2 / 2020-01-06

* [BUGFIX] TSDB: Fixed support for TSDB blocks built with Prometheus before 2.1.0. #6564
* [BUGFIX] TSDB: Fixed block compaction issues on Windows. #6547

## 2.15.1 / 2019-12-25

* [BUGFIX] TSDB: Fixed race on concurrent queries against same data. #6512

## 2.15.0 / 2019-12-23

* [CHANGE] Discovery: Removed `prometheus_sd_kubernetes_cache_*` metrics. Additionally `prometheus_sd_kubernetes_workqueue_latency_seconds` and `prometheus_sd_kubernetes_workqueue_work_duration_seconds` metrics now show correct values in seconds. #6393
* [CHANGE] Remote write: Changed `query` label on `prometheus_remote_storage_*` metrics to `remote_name` and `url`. #6043
* [FEATURE] API: Added new endpoint for exposing per metric metadata `/metadata`. #6420 #6442
* [ENHANCEMENT] TSDB: Significantly reduced memory footprint of loaded TSDB blocks. #6418 #6461
* [ENHANCEMENT] TSDB: Significantly optimized what we buffer during compaction which should result in lower memory footprint during compaction. #6422 #6452 #6468 #6475
* [ENHANCEMENT] TSDB: Improve replay latency. #6230
* [ENHANCEMENT] TSDB: WAL size is now used for size based retention calculation. #5886
* [ENHANCEMENT] Remote read: Added query grouping and range hints to the remote read request #6401
* [ENHANCEMENT] Remote write: Added `prometheus_remote_storage_sent_bytes_total` counter per queue. #6344
* [ENHANCEMENT] promql: Improved PromQL parser performance. #6356
* [ENHANCEMENT] React UI: Implemented missing pages like `/targets` #6276, TSDB status page #6281 #6267 and many other fixes and performance improvements.
* [ENHANCEMENT] promql: Prometheus now accepts spaces between time range and square bracket. e.g `[ 5m]` #6065
* [BUGFIX] Config: Fixed alertmanager configuration to not miss targets when configurations are similar. #6455
* [BUGFIX] Remote write: Value of `prometheus_remote_storage_shards_desired` gauge shows raw value of desired shards and it's updated correctly. #6378
* [BUGFIX] Rules: Prometheus now fails the evaluation of rules and alerts where metric results collide with labels specified in `labels` field. #6469
* [BUGFIX] API: Targets Metadata API `/targets/metadata` now accepts empty `match_targets` parameter as in the spec. #6303

## 2.14.0 / 2019-11-11

* [SECURITY/BUGFIX] UI: Ensure warnings from the API are escaped. #6279
* [FEATURE] API: `/api/v1/status/runtimeinfo` and `/api/v1/status/buildinfo` endpoints added for use by the React UI. #6243
* [FEATURE] React UI: implement the new experimental React based UI. #5694 and many more
  * Can be found by under `/new`.
  * Not all pages are implemented yet.
* [FEATURE] Status: Cardinality statistics added to the Runtime & Build Information page. #6125
* [ENHANCEMENT/BUGFIX] Remote write: fix delays in remote write after a compaction. #6021
* [ENHANCEMENT] UI: Alerts can be filtered by state. #5758
* [BUGFIX] API: lifecycle endpoints return 403 when not enabled. #6057
* [BUGFIX] Build: Fix Solaris build. #6149
* [BUGFIX] Promtool: Remove false duplicate rule warnings when checking rule files with alerts. #6270
* [BUGFIX] Remote write: restore use of deduplicating logger in remote write. #6113
* [BUGFIX] Remote write: do not reshard when unable to send samples. #6111
* [BUGFIX] Service discovery: errors are no longer logged on context cancellation. #6116, #6133
* [BUGFIX] UI: handle null response from API properly. #6071

## 2.13.1 / 2019-10-16

* [BUGFIX] Fix panic in ARM builds of Prometheus. #6110
* [BUGFIX] promql: fix potential panic in the query logger. #6094
* [BUGFIX] Multiple errors of http: superfluous response.WriteHeader call in the logs. #6145

## 2.13.0 / 2019-10-04

* [SECURITY/BUGFIX] UI: Fix a Stored DOM XSS vulnerability with query history [CVE-2019-10215](http://cve.mitre.org/cgi-bin/cvename.cgi?name=CVE-2019-10215). #6098
* [CHANGE] Metrics: renamed prometheus_sd_configs_failed_total to prometheus_sd_failed_configs and changed to Gauge #5254
* [ENHANCEMENT] Include the tsdb tool in builds. #6089
* [ENHANCEMENT] Service discovery: add new node address types for kubernetes. #5902
* [ENHANCEMENT] UI: show warnings if query have returned some warnings. #5964
* [ENHANCEMENT] Remote write: reduce memory usage of the series cache. #5849
* [ENHANCEMENT] Remote read: use remote read streaming to reduce memory usage. #5703
* [ENHANCEMENT] Metrics: added metrics for remote write max/min/desired shards to queue manager. #5787
* [ENHANCEMENT] Promtool: show the warnings during label query. #5924
* [ENHANCEMENT] Promtool: improve error messages when parsing bad rules. #5965
* [ENHANCEMENT] Promtool: more promlint rules. #5515
* [BUGFIX] Promtool: fix recording inconsistency due to duplicate labels. #6026
* [BUGFIX] UI: fixes service-discovery view when accessed from unhealthy targets. #5915
* [BUGFIX] Metrics format: OpenMetrics parser crashes on short input. #5939
* [BUGFIX] UI: avoid truncated Y-axis values. #6014

## 2.12.0 / 2019-08-17

* [FEATURE] Track currently active PromQL queries in a log file. #5794
* [FEATURE] Enable and provide binaries for `mips64` / `mips64le` architectures. #5792
* [ENHANCEMENT] Improve responsiveness of targets web UI and API endpoint. #5740
* [ENHANCEMENT] Improve remote write desired shards calculation. #5763
* [ENHANCEMENT] Flush TSDB pages more precisely. tsdb#660
* [ENHANCEMENT] Add `prometheus_tsdb_retention_limit_bytes` metric. tsdb#667
* [ENHANCEMENT] Add logging during TSDB WAL replay on startup. tsdb#662
* [ENHANCEMENT] Improve TSDB memory usage. tsdb#653, tsdb#643, tsdb#654, tsdb#642, tsdb#627
* [BUGFIX] Check for duplicate label names in remote read. #5829
* [BUGFIX] Mark deleted rules' series as stale on next evaluation. #5759
* [BUGFIX] Fix JavaScript error when showing warning about out-of-sync server time. #5833
* [BUGFIX] Fix `promtool test rules` panic when providing empty `exp_labels`. #5774
* [BUGFIX] Only check last directory when discovering checkpoint number. #5756
* [BUGFIX] Fix error propagation in WAL watcher helper functions. #5741
* [BUGFIX] Correctly handle empty labels from alert templates. #5845

## 2.11.2 / 2019-08-14

* [BUGFIX/SECURITY] Fix a Stored DOM XSS vulnerability with query history. #5888

## 2.11.1 / 2019-07-10

* [BUGFIX] Fix potential panic when prometheus is watching multiple zookeeper paths. #5749

## 2.11.0 / 2019-07-09

* [CHANGE] Remove `max_retries` from queue_config (it has been unused since rewriting remote-write to utilize the write-ahead-log). #5649
* [CHANGE] The meta file `BlockStats` no longer holds size information. This is now dynamically calculated and kept in memory. It also includes the meta file size which was not included before. tsdb#637
* [CHANGE] Renamed metric from `prometheus_tsdb_wal_reader_corruption_errors` to `prometheus_tsdb_wal_reader_corruption_errors_total`. tsdb#622
* [FEATURE] Add option to use Alertmanager API v2. #5482
* [FEATURE] Added `humanizePercentage` function for templates. #5670
* [FEATURE] Include InitContainers in Kubernetes Service Discovery. #5598
* [FEATURE] Provide option to compress WAL records using Snappy. [#609](https://github.com/prometheus/tsdb/pull/609)
* [ENHANCEMENT] Create new clean segment when starting the WAL. tsdb#608
* [ENHANCEMENT] Reduce allocations in PromQL aggregations. #5641
* [ENHANCEMENT] Add storage warnings to LabelValues and LabelNames API results. #5673
* [ENHANCEMENT] Add `prometheus_http_requests_total` metric. #5640
* [ENHANCEMENT] Enable openbsd/arm build. #5696
* [ENHANCEMENT] Remote-write allocation improvements. #5614
* [ENHANCEMENT] Query performance improvement: Efficient iteration and search in HashForLabels and HashWithoutLabels. #5707
* [ENHANCEMENT] Allow injection of arbitrary headers in promtool. #4389
* [ENHANCEMENT] Allow passing `external_labels` in alert unit tests groups. #5608
* [ENHANCEMENT] Allows globs for rules when unit testing. #5595
* [ENHANCEMENT] Improved postings intersection matching. tsdb#616
* [ENHANCEMENT] Reduced disk usage for WAL for small setups. tsdb#605
* [ENHANCEMENT] Optimize queries using regexp for set lookups. tsdb#602
* [BUGFIX] resolve race condition in maxGauge. #5647
* [BUGFIX] Fix ZooKeeper connection leak. #5675
* [BUGFIX] Improved atomicity of .tmp block replacement during compaction for usual case. tsdb#636
* [BUGFIX] Fix "unknown series references" after clean shutdown. tsdb#623
* [BUGFIX] Re-calculate block size when calling `block.Delete`. tsdb#637
* [BUGFIX] Fix unsafe snapshots with head block. tsdb#641
* [BUGFIX] `prometheus_tsdb_compactions_failed_total` is now incremented on any compaction failure. tsdb#613

## 2.10.0 / 2019-05-25

* [CHANGE/BUGFIX] API: Encode alert values as string to correctly represent Inf/NaN. #5582
* [FEATURE] Template expansion: Make external labels available as `$externalLabels` in alert and console template expansion. #5463
* [FEATURE] TSDB: Add `prometheus_tsdb_wal_segment_current` metric for the WAL segment index that TSDB is currently writing to. tsdb#601
* [FEATURE] Scrape: Add `scrape_series_added` per-scrape metric. #5546
* [ENHANCEMENT] Discovery/kubernetes: Add labels `__meta_kubernetes_endpoint_node_name` and `__meta_kubernetes_endpoint_hostname`. #5571
* [ENHANCEMENT] Discovery/azure: Add label `__meta_azure_machine_public_ip`. #5475
* [ENHANCEMENT] TSDB: Simplify mergedPostings.Seek, resulting in better performance if there are many posting lists. tsdb#595
* [ENHANCEMENT] Log filesystem type on startup. #5558
* [ENHANCEMENT] Cmd/promtool: Use POST requests for Query and QueryRange. client_golang#557
* [ENHANCEMENT] Web: Sort alerts by group name. #5448
* [ENHANCEMENT] Console templates: Add convenience variables `$rawParams`, `$params`, `$path`. #5463
* [BUGFIX] TSDB: Don't panic when running out of disk space and recover nicely from the condition. tsdb#582
* [BUGFIX] TSDB: Correctly handle empty labels. tsdb#594
* [BUGFIX] TSDB: Don't crash on an unknown tombstone reference. tsdb#604
* [BUGFIX] Storage/remote: Remove queue-manager specific metrics if queue no longer exists. #5445 #5485 #5555
* [BUGFIX] PromQL: Correctly display `{__name__="a"}`. #5552
* [BUGFIX] Discovery/kubernetes: Use `service` rather than `ingress` as the name for the service workqueue. #5520
* [BUGFIX] Discovery/azure: Don't panic on a VM with a public IP. #5587
* [BUGFIX] Discovery/triton: Always read HTTP body to completion. #5596
* [BUGFIX] Web: Fixed Content-Type for js and css instead of using `/etc/mime.types`. #5551

## 2.9.2 / 2019-04-24

* [BUGFIX] Make sure subquery range is taken into account for selection #5467
* [BUGFIX] Exhaust every request body before closing it #5166
* [BUGFIX] Cmd/promtool: return errors from rule evaluations #5483
* [BUGFIX] Remote Storage: string interner should not panic in release #5487
* [BUGFIX] Fix memory allocation regression in mergedPostings.Seek tsdb#586

## 2.9.1 / 2019-04-16

* [BUGFIX] Discovery/kubernetes: fix missing label sanitization #5462
* [BUGFIX] Remote_write: Prevent reshard concurrent with calling stop #5460

## 2.9.0 / 2019-04-15

This releases uses Go 1.12, which includes a change in how memory is released
to Linux. This will cause RSS to be reported as higher, however this is harmless
and the memory is available to the kernel when it needs it.

* [CHANGE/ENHANCEMENT] Update Consul to support catalog.ServiceMultipleTags. #5151
* [FEATURE] Add honor_timestamps scrape option. #5304
* [ENHANCEMENT] Discovery/kubernetes: add present labels for labels/annotations. #5443
* [ENHANCEMENT] OpenStack SD: Add ProjectID and UserID meta labels. #5431
* [ENHANCEMENT] Add GODEBUG and retention to the runtime page. #5324 #5322
* [ENHANCEMENT] Add support for POSTing to /series endpoint. #5422
* [ENHANCEMENT] Support PUT methods for Lifecycle and Admin APIs. #5376
* [ENHANCEMENT] Scrape: Add global jitter for HA server. #5181
* [ENHANCEMENT] Check for cancellation on every step of a range evaluation. #5131
* [ENHANCEMENT] String interning for labels & values in the remote_write path. #5316
* [ENHANCEMENT] Don't lose the scrape cache on a failed scrape. #5414
* [ENHANCEMENT] Reload cert files from disk automatically. common#173
* [ENHANCEMENT] Use fixed length millisecond timestamp format for logs. common#172
* [ENHANCEMENT] Performance improvements for postings. tsdb#509 tsdb#572
* [BUGFIX] Remote Write: fix checkpoint reading. #5429
* [BUGFIX] Check if label value is valid when unmarshaling external labels from YAML. #5316
* [BUGFIX] Promparse: sort all labels when parsing. #5372
* [BUGFIX] Reload rules: copy state on both name and labels. #5368
* [BUGFIX] Exponentiation operator to drop metric name in result of operation. #5329
* [BUGFIX] Config: resolve more file paths. #5284
* [BUGFIX] Promtool: resolve relative paths in alert test files. #5336
* [BUGFIX] Set TLSHandshakeTimeout in HTTP transport. common#179
* [BUGFIX] Use fsync to be more resilient to machine crashes. tsdb#573 tsdb#578
* [BUGFIX] Keep series that are still in WAL in checkpoints. tsdb#577
* [BUGFIX] Fix output sample values for scalar-to-vector comparison operations. #5454

## 2.8.1 / 2019-03-28

* [BUGFIX] Display the job labels in `/targets` which was removed accidentally. #5406

## 2.8.0 / 2019-03-12

This release uses Write-Ahead Logging (WAL) for the remote_write API. This currently causes a slight increase in memory usage, which will be addressed in future releases.

* [CHANGE] Default time retention is used only when no size based retention is specified. These are flags where time retention is specified by the flag `--storage.tsdb.retention` and size retention by `--storage.tsdb.retention.size`. #5216
* [CHANGE] `prometheus_tsdb_storage_blocks_bytes_total` is now `prometheus_tsdb_storage_blocks_bytes`. prometheus/tsdb#506
* [FEATURE] [EXPERIMENTAL] Time overlapping blocks are now allowed; vertical compaction and vertical query merge. It is an optional feature which is controlled by the `--storage.tsdb.allow-overlapping-blocks` flag, disabled by default. prometheus/tsdb#370
* [ENHANCEMENT] Use the WAL for remote_write API. #4588
* [ENHANCEMENT] Query performance improvements. prometheus/tsdb#531
* [ENHANCEMENT] UI enhancements with upgrade to Bootstrap 4. #5226
* [ENHANCEMENT] Reduce time that Alertmanagers are in flux when reloaded. #5126
* [ENHANCEMENT] Limit number of metrics displayed on UI to 10000. #5139
* [ENHANCEMENT] (1) Remember All/Unhealthy choice on target-overview when reloading page. (2) Resize text-input area on Graph page on mouseclick. #5201
* [ENHANCEMENT] In `histogram_quantile` merge buckets with equivalent le values. #5158.
* [ENHANCEMENT] Show list of offending labels in the error message in many-to-many scenarios. #5189
* [ENHANCEMENT] Show `Storage Retention` criteria in effect on `/status` page. #5322
* [BUGFIX] Fix sorting of rule groups. #5260
* [BUGFIX] Fix support for password_file and bearer_token_file in Kubernetes SD. #5211
* [BUGFIX] Scrape: catch errors when creating HTTP clients #5182. Adds new metrics:
  * `prometheus_target_scrape_pools_total`
  * `prometheus_target_scrape_pools_failed_total`
  * `prometheus_target_scrape_pool_reloads_total`
  * `prometheus_target_scrape_pool_reloads_failed_total`
* [BUGFIX] Fix panic when aggregator param is not a literal. #5290

## 2.7.2 / 2019-03-02

* [BUGFIX] `prometheus_rule_group_last_evaluation_timestamp_seconds` is now a unix timestamp. #5186

## 2.7.1 / 2019-01-31

This release has a fix for a Stored DOM XSS vulnerability that can be triggered when using the query history functionality. Thanks to Dor Tumarkin from Checkmarx for reporting it.

* [BUGFIX/SECURITY] Fix a Stored DOM XSS vulnerability with query history. #5163
* [BUGFIX] `prometheus_rule_group_last_duration_seconds` now reports seconds instead of nanoseconds. #5153
* [BUGFIX] Make sure the targets are consistently sorted in the targets page. #5161

## 2.7.0 / 2019-01-28

We're rolling back the Dockerfile changes introduced in 2.6.0. If you made changes to your docker deployment in 2.6.0, you will need to roll them back. This release also adds experimental support for disk size based retention. To accommodate that we are deprecating the flag `storage.tsdb.retention` in favour of `storage.tsdb.retention.time`. We print a warning if the flag is in use, but it will function without breaking until Prometheus 3.0.

* [CHANGE] Rollback Dockerfile to version at 2.5.0. Rollback of the breaking change introduced in 2.6.0. #5122
* [FEATURE] Add subqueries to PromQL. #4831
* [FEATURE] [EXPERIMENTAL] Add support for disk size based retention. Note that we don't consider the WAL size which could be significant and the time based retention policy also applies. #5109 prometheus/tsdb#343
* [FEATURE] Add CORS origin flag. #5011
* [ENHANCEMENT] Consul SD: Add tagged address to the discovery metadata. #5001
* [ENHANCEMENT] Kubernetes SD: Add service external IP and external name to the discovery metadata. #4940
* [ENHANCEMENT] Azure SD: Add support for Managed Identity authentication. #4590
* [ENHANCEMENT] Azure SD: Add tenant and subscription IDs to the discovery metadata. #4969
* [ENHANCEMENT] OpenStack SD: Add support for application credentials based authentication. #4968
* [ENHANCEMENT] Add metric for number of rule groups loaded. #5090
* [BUGFIX] Avoid duplicate tests for alert unit tests. #4964
* [BUGFIX] Don't depend on given order when comparing samples in alert unit testing. #5049
* [BUGFIX] Make sure the retention period doesn't overflow. #5112
* [BUGFIX] Make sure the blocks don't get very large. #5112
* [BUGFIX] Don't generate blocks with no samples. prometheus/tsdb#374
* [BUGFIX] Reintroduce metric for WAL corruptions. prometheus/tsdb#473

## 2.6.1 / 2019-01-15

* [BUGFIX] Azure SD: Fix discovery getting stuck sometimes. #5088
* [BUGFIX] Marathon SD: Use `Tasks.Ports` when `RequirePorts` is `false`. #5026
* [BUGFIX] Promtool: Fix "out-of-order sample" errors when testing rules. #5069

## 2.6.0 / 2018-12-17

* [CHANGE] Remove default flags from the container's entrypoint, run Prometheus from `/etc/prometheus` and symlink the storage directory to `/etc/prometheus/data`. #4976
* [CHANGE] Promtool: Remove the `update` command. #3839
* [FEATURE] Add JSON log format via the `--log.format` flag. #4876
* [FEATURE] API: Add /api/v1/labels endpoint to get all label names. #4835
* [FEATURE] Web: Allow setting the page's title via the `--web.ui-title` flag. #4841
* [ENHANCEMENT] Add `prometheus_tsdb_lowest_timestamp_seconds`, `prometheus_tsdb_head_min_time_seconds` and `prometheus_tsdb_head_max_time_seconds` metrics. #4888
* [ENHANCEMENT] Add `rule_group_last_evaluation_timestamp_seconds` metric. #4852
* [ENHANCEMENT] Add `prometheus_template_text_expansion_failures_total` and `prometheus_template_text_expansions_total` metrics. #4747
* [ENHANCEMENT] Set consistent User-Agent header in outgoing requests. #4891
* [ENHANCEMENT] Azure SD: Error out at load time when authentication parameters are missing. #4907
* [ENHANCEMENT] EC2 SD: Add the machine's private DNS name to the discovery metadata. #4693
* [ENHANCEMENT] EC2 SD: Add the operating system's platform to the discovery metadata. #4663
* [ENHANCEMENT] Kubernetes SD: Add the pod's phase to the discovery metadata. #4824
* [ENHANCEMENT] Kubernetes SD: Log Kubernetes messages. #4931
* [ENHANCEMENT] Promtool: Collect CPU and trace profiles. #4897
* [ENHANCEMENT] Promtool: Support writing output as JSON. #4848
* [ENHANCEMENT] Remote Read: Return available data if remote read fails partially. #4832
* [ENHANCEMENT] Remote Write: Improve queue performance. #4772
* [ENHANCEMENT] Remote Write: Add min_shards parameter to set the minimum number of shards. #4924
* [ENHANCEMENT] TSDB: Improve WAL reading. #4953
* [ENHANCEMENT] TSDB: Memory improvements. #4953
* [ENHANCEMENT] Web: Log stack traces on panic. #4221
* [ENHANCEMENT] Web UI: Add copy to clipboard button for configuration. #4410
* [ENHANCEMENT] Web UI: Support console queries at specific times. #4764
* [ENHANCEMENT] Web UI: group targets by job then instance. #4898 #4806
* [BUGFIX] Deduplicate handler labels for HTTP metrics. #4732
* [BUGFIX] Fix leaked queriers causing shutdowns to hang. #4922
* [BUGFIX] Fix configuration loading panics on nil pointer slice elements. #4942
* [BUGFIX] API: Correctly skip mismatching targets on /api/v1/targets/metadata. #4905
* [BUGFIX] API: Better rounding for incoming query timestamps. #4941
* [BUGFIX] Azure SD: Fix panic. #4867
* [BUGFIX] Console templates: Fix hover when the metric has a null value. #4906
* [BUGFIX] Discovery: Remove all targets when the scrape configuration gets empty. #4819
* [BUGFIX] Marathon SD: Fix leaked connections. #4915
* [BUGFIX] Marathon SD: Use 'hostPort' member of portMapping to construct target endpoints. #4887
* [BUGFIX] PromQL: Fix a goroutine leak in the lexer/parser. #4858
* [BUGFIX] Scrape: Pass through content-type for non-compressed output. #4912
* [BUGFIX] Scrape: Fix deadlock in the scrape's manager. #4894
* [BUGFIX] Scrape: Scrape targets at fixed intervals even after Prometheus restarts. #4926
* [BUGFIX] TSDB: Support restored snapshots including the head properly. #4953
* [BUGFIX] TSDB: Repair WAL when the last record in a segment is torn. #4953
* [BUGFIX] TSDB: Fix unclosed file readers on Windows systems. #4997
* [BUGFIX] Web: Avoid proxy to connect to the local gRPC server. #4572

## 2.5.0 / 2018-11-06

* [CHANGE] Group targets by scrape config instead of job name. #4806 #4526
* [CHANGE] Marathon SD: Various changes to adapt to Marathon 1.5+. #4499
* [CHANGE] Discovery: Split `prometheus_sd_discovered_targets` metric by scrape and notify (Alertmanager SD) as well as by section in the respective configuration. #4753
* [FEATURE] Add OpenMetrics support for scraping (EXPERIMENTAL). #4700
* [FEATURE] Add unit testing for rules. #4350
* [FEATURE] Make maximum number of samples per query configurable via `--query.max-samples` flag. #4513
* [FEATURE] Make maximum number of concurrent remote reads configurable via `--storage.remote.read-concurrent-limit` flag. #4656
* [ENHANCEMENT] Support s390x platform for Linux. #4605
* [ENHANCEMENT] API: Add `prometheus_api_remote_read_queries` metric tracking currently executed or waiting remote read API requests. #4699
* [ENHANCEMENT] Remote Read: Add `prometheus_remote_storage_remote_read_queries` metric tracking currently in-flight remote read queries. #4677
* [ENHANCEMENT] Remote Read: Reduced memory usage. #4655
* [ENHANCEMENT] Discovery: Add `prometheus_sd_discovered_targets`, `prometheus_sd_received_updates_total`, `prometheus_sd_updates_delayed_total`, and `prometheus_sd_updates_total` metrics for discovery subsystem. #4667
* [ENHANCEMENT] Discovery: Improve performance of previously slow updates of changes of targets. #4526
* [ENHANCEMENT] Kubernetes SD: Add extended metrics. #4458
* [ENHANCEMENT] OpenStack SD: Support discovering instances from all projects. #4682
* [ENHANCEMENT] OpenStack SD: Discover all interfaces. #4649
* [ENHANCEMENT] OpenStack SD: Support `tls_config` for the used HTTP client. #4654
* [ENHANCEMENT] Triton SD: Add ability to filter triton_sd targets by pre-defined groups. #4701
* [ENHANCEMENT] Web UI: Avoid browser spell-checking in expression field. #4728
* [ENHANCEMENT] Web UI: Add scrape duration and last evaluation time in targets and rules pages. #4722
* [ENHANCEMENT] Web UI: Improve rule view by wrapping lines. #4702
* [ENHANCEMENT] Rules: Error out at load time for invalid templates, rather than at evaluation time. #4537
* [ENHANCEMENT] TSDB: Add metrics for WAL operations. #4692
* [BUGFIX] Change max/min over_time to handle NaNs properly. #4386
* [BUGFIX] Check label name for `count_values` PromQL function. #4585
* [BUGFIX] Ensure that vectors and matrices do not contain identical label-sets. #4589

## 2.4.3 / 2018-10-04

* [BUGFIX] Fix panic when using custom EC2 API for SD #4672
* [BUGFIX] Fix panic when Zookeeper SD cannot connect to servers #4669
* [BUGFIX] Make the skip_head an optional parameter for snapshot API #4674

## 2.4.2 / 2018-09-21

The last release didn't have bugfix included due to a vendoring error.

* [BUGFIX] Handle WAL corruptions properly prometheus/tsdb#389
* [BUGFIX] Handle WAL migrations correctly on Windows prometheus/tsdb#392

## 2.4.1 / 2018-09-19

* [ENHANCEMENT] New TSDB metrics prometheus/tsdb#375 prometheus/tsdb#363
* [BUGFIX] Render UI correctly for Windows #4616

## 2.4.0 / 2018-09-11

This release includes multiple bugfixes and features. Further, the WAL implementation has been re-written so the storage is not forward compatible. Prometheus 2.3 storage will work on 2.4 but not vice-versa.

* [CHANGE] Reduce remote write default retries #4279
* [CHANGE] Remove /heap endpoint #4460
* [FEATURE] Persist alert 'for' state across restarts #4061
* [FEATURE] Add API providing per target metric metadata #4183
* [FEATURE] Add API providing recording and alerting rules #4318 #4501
* [ENHANCEMENT] Brand new WAL implementation for TSDB. Forwards incompatible with previous WAL.
* [ENHANCEMENT] Show rule evaluation errors in UI #4457
* [ENHANCEMENT] Throttle resends of alerts to Alertmanager #4538
* [ENHANCEMENT] Send EndsAt along with the alert to Alertmanager #4550
* [ENHANCEMENT] Limit the samples returned by remote read endpoint #4532
* [ENHANCEMENT] Limit the data read in through remote read #4239
* [ENHANCEMENT] Coalesce identical SD configurations #3912
* [ENHANCEMENT] `promtool`: Add new commands for debugging and querying #4247 #4308 #4346 #4454
* [ENHANCEMENT] Update console examples for node_exporter v0.16.0 #4208
* [ENHANCEMENT] Optimize PromQL aggregations #4248
* [ENHANCEMENT] Remote read: Add Offset to hints #4226
* [ENHANCEMENT] `consul_sd`: Add support for ServiceMeta field #4280
* [ENHANCEMENT] `ec2_sd`: Maintain order of subnet_id label #4405
* [ENHANCEMENT] `ec2_sd`: Add support for custom endpoint to support EC2 compliant APIs #4333
* [ENHANCEMENT] `ec2_sd`: Add instance_owner label #4514
* [ENHANCEMENT] `azure_sd`: Add support for VMSS discovery and multiple environments #4202 #4569
* [ENHANCEMENT] `gce_sd`: Add instance_id label #4488
* [ENHANCEMENT] Forbid rule-abiding robots from indexing #4266
* [ENHANCEMENT] Log virtual memory limits on startup #4418
* [BUGFIX] Wait for service discovery to stop before exiting #4508
* [BUGFIX] Render SD configs properly #4338
* [BUGFIX] Only add LookbackDelta to vector selectors #4399
* [BUGFIX] `ec2_sd`: Handle panic-ing nil pointer #4469
* [BUGFIX] `consul_sd`: Stop leaking connections #4443
* [BUGFIX] Use templated labels also to identify alerts #4500
* [BUGFIX] Reduce floating point errors in stddev and related functions #4533
* [BUGFIX] Log errors while encoding responses #4359

## 2.3.2 / 2018-07-12

* [BUGFIX] Fix various tsdb bugs #4369
* [BUGFIX] Reorder startup and shutdown to prevent panics. #4321
* [BUGFIX] Exit with non-zero code on error #4296
* [BUGFIX] discovery/kubernetes/ingress: fix scheme discovery #4329
* [BUGFIX] Fix race in zookeeper sd #4355
* [BUGFIX] Better timeout handling in promql #4291 #4300
* [BUGFIX] Propagate errors when selecting series from the tsdb #4136

## 2.3.1 / 2018-06-19

* [BUGFIX] Avoid infinite loop on duplicate NaN values. #4275
* [BUGFIX] Fix nil pointer deference when using various API endpoints #4282
* [BUGFIX] config: set target group source index during unmarshaling #4245
* [BUGFIX] discovery/file: fix logging #4178
* [BUGFIX] kubernetes_sd: fix namespace filtering #4285
* [BUGFIX] web: restore old path prefix behavior #4273
* [BUGFIX] web: remove security headers added in 2.3.0 #4259

## 2.3.0 / 2018-06-05

* [CHANGE] `marathon_sd`: use `auth_token` and `auth_token_file` for token-based authentication instead of `bearer_token` and `bearer_token_file` respectively.
* [CHANGE] Metric names for HTTP server metrics changed
* [FEATURE] Add query commands to promtool
* [FEATURE] Add security headers to HTTP server responses
* [FEATURE] Pass query hints via remote read API
* [FEATURE] Basic auth passwords can now be configured via file across all configuration
* [ENHANCEMENT] Optimize PromQL and API serialization for memory usage and allocations
* [ENHANCEMENT] Limit number of dropped targets in web UI
* [ENHANCEMENT] Consul and EC2 service discovery allow using server-side filtering for performance improvement
* [ENHANCEMENT] Add advanced filtering configuration to EC2 service discovery
* [ENHANCEMENT] `marathon_sd`: adds support for basic and bearer authentication, plus all other common HTTP client options (TLS config, proxy URL, etc.)
* [ENHANCEMENT] Provide machine type metadata and labels in GCE service discovery
* [ENHANCEMENT] Add pod controller kind and name to Kubernetes service discovery data
* [ENHANCEMENT] Move TSDB to flock-based log file that works with Docker containers
* [BUGFIX] Properly propagate storage errors in PromQL
* [BUGFIX] Fix path prefix for web pages
* [BUGFIX] Fix goroutine leak in Consul service discovery
* [BUGFIX] Fix races in scrape manager
* [BUGFIX] Fix OOM for very large k in PromQL topk() queries
* [BUGFIX] Make remote write more resilient to unavailable receivers
* [BUGFIX] Make remote write shutdown cleanly
* [BUGFIX] Don't leak files on errors in TSDB's tombstone cleanup
* [BUGFIX] Unary minus expressions now removes the metric name from results
* [BUGFIX] Fix bug that lead to wrong amount of samples considered for time range expressions

## 2.2.1 / 2018-03-13

* [BUGFIX] Fix data loss in TSDB on compaction
* [BUGFIX] Correctly stop timer in remote-write path
* [BUGFIX] Fix deadlock triggered by loading targets page
* [BUGFIX] Fix incorrect buffering of samples on range selection queries
* [BUGFIX] Handle large index files on windows properly

## 2.2.0 / 2018-03-08

* [CHANGE] Rename file SD mtime metric.
* [CHANGE] Send target update on empty pod IP in Kubernetes SD.
* [FEATURE] Add API endpoint for flags.
* [FEATURE] Add API endpoint for dropped targets.
* [FEATURE] Display annotations on alerts page.
* [FEATURE] Add option to skip head data when taking snapshots.
* [ENHANCEMENT] Federation performance improvement.
* [ENHANCEMENT] Read bearer token file on every scrape.
* [ENHANCEMENT] Improve typeahead on `/graph` page.
* [ENHANCEMENT] Change rule file formatting.
* [ENHANCEMENT] Set consul server default to `localhost:8500`.
* [ENHANCEMENT] Add dropped Alertmanagers to API info endpoint.
* [ENHANCEMENT] Add OS type meta label to Azure SD.
* [ENHANCEMENT] Validate required fields in SD configuration.
* [BUGFIX] Prevent stack overflow on deep recursion in TSDB.
* [BUGFIX] Correctly read offsets in index files that are greater than 4GB.
* [BUGFIX] Fix scraping behavior for empty labels.
* [BUGFIX] Drop metric name for bool modifier.
* [BUGFIX] Fix races in discovery.
* [BUGFIX] Fix Kubernetes endpoints SD for empty subsets.
* [BUGFIX] Throttle updates from SD providers, which caused increased CPU usage and allocations.
* [BUGFIX] Fix TSDB block reload issue.
* [BUGFIX] Fix PromQL printing of empty `without()`.
* [BUGFIX] Don't reset FiredAt for inactive alerts.
* [BUGFIX] Fix erroneous file version changes and repair existing data.

## 2.1.0 / 2018-01-19

* [FEATURE] New Service Discovery UI showing labels before and after relabelling.
* [FEATURE] New Admin APIs added to v1 to delete, snapshot and remove tombstones.
* [ENHANCEMENT] The graph UI autocomplete now includes your previous queries.
* [ENHANCEMENT] Federation is now much faster for large numbers of series.
* [ENHANCEMENT] Added new metrics to measure rule timings.
* [ENHANCEMENT] Rule evaluation times added to the rules UI.
* [ENHANCEMENT] Added metrics to measure modified time of file SD files.
* [ENHANCEMENT] Kubernetes SD now includes POD UID in discovery metadata.
* [ENHANCEMENT] The Query APIs now return optional stats on query execution times.
* [ENHANCEMENT] The index now no longer has the 4GiB size limit and is also smaller.
* [BUGFIX] Remote read `read_recent` option is now false by default.
* [BUGFIX] Pass the right configuration to each Alertmanager (AM) when using multiple AM configs.
* [BUGFIX] Fix not-matchers not selecting series with labels unset.
* [BUGFIX] tsdb: Fix occasional panic in head block.
* [BUGFIX] tsdb: Close files before deletion to fix retention issues on Windows and NFS.
* [BUGFIX] tsdb: Cleanup and do not retry failing compactions.
* [BUGFIX] tsdb: Close WAL while shutting down.

## 2.0.0 / 2017-11-08

This release includes a completely rewritten storage, huge performance
improvements, but also many backwards incompatible changes. For more
information, read the announcement blog post and migration guide.

<https://prometheus.io/blog/2017/11/08/announcing-prometheus-2-0/>
<https://prometheus.io/docs/prometheus/2.0/migration/>

* [CHANGE] Completely rewritten storage layer, with WAL. This is not backwards compatible with 1.x storage, and many flags have changed/disappeared.
* [CHANGE] New staleness behavior. Series now marked stale after target scrapes no longer return them, and soon after targets disappear from service discovery.
* [CHANGE] Rules files use YAML syntax now. Conversion tool added to promtool.
* [CHANGE] Removed `count_scalar`, `drop_common_labels` functions and `keep_common` modifier from PromQL.
* [CHANGE] Rewritten exposition format parser with much higher performance. The Protobuf exposition format is no longer supported.
* [CHANGE] Example console templates updated for new storage and metrics names. Examples other than node exporter and Prometheus removed.
* [CHANGE] Admin and lifecycle APIs now disabled by default, can be re-enabled via flags
* [CHANGE] Flags switched to using Kingpin, all flags are now --flagname rather than -flagname.
* [FEATURE/CHANGE] Remote read can be configured to not read data which is available locally. This is enabled by default.
* [FEATURE] Rules can be grouped now. Rules within a rule group are executed sequentially.
* [FEATURE] Added experimental GRPC apis
* [FEATURE] Add timestamp() function to PromQL.
* [ENHANCEMENT] Remove remote read from the query path if no remote storage is configured.
* [ENHANCEMENT] Bump Consul HTTP client timeout to not match the Consul SD watch timeout.
* [ENHANCEMENT] Go-conntrack added to provide HTTP connection metrics.
* [BUGFIX] Fix connection leak in Consul SD.

## 1.8.2 / 2017-11-04

* [BUGFIX] EC2 service discovery: Do not crash if tags are empty.

## 1.8.1 / 2017-10-19

* [BUGFIX] Correctly handle external labels on remote read endpoint

## 1.8.0 / 2017-10-06

* [CHANGE] Rule links link to the _Console_ tab rather than the _Graph_ tab to
  not trigger expensive range queries by default.
* [FEATURE] Ability to act as a remote read endpoint for other Prometheus
  servers.
* [FEATURE] K8s SD: Support discovery of ingresses.
* [FEATURE] Consul SD: Support for node metadata.
* [FEATURE] Openstack SD: Support discovery of hypervisors.
* [FEATURE] Expose current Prometheus config via `/status/config`.
* [FEATURE] Allow to collapse jobs on `/targets` page.
* [FEATURE] Add `/-/healthy` and `/-/ready` endpoints.
* [FEATURE] Add color scheme support to console templates.
* [ENHANCEMENT] Remote storage connections use HTTP keep-alive.
* [ENHANCEMENT] Improved logging about remote storage.
* [ENHANCEMENT] Relaxed URL validation.
* [ENHANCEMENT] Openstack SD: Handle instances without IP.
* [ENHANCEMENT] Make remote storage queue manager configurable.
* [ENHANCEMENT] Validate metrics returned from remote read.
* [ENHANCEMENT] EC2 SD: Set a default region.
* [ENHANCEMENT] Changed help link to `https://prometheus.io/docs`.
* [BUGFIX] Fix floating-point precision issue in `deriv` function.
* [BUGFIX] Fix pprof endpoints when -web.route-prefix or -web.external-url is
  used.
* [BUGFIX] Fix handling of `null` target groups in file-based SD.
* [BUGFIX] Set the sample timestamp in date-related PromQL functions.
* [BUGFIX] Apply path prefix to redirect from deprecated graph URL.
* [BUGFIX] Fixed tests on MS Windows.
* [BUGFIX] Check for invalid UTF-8 in label values after relabeling.

## 1.7.2 / 2017-09-26

* [BUGFIX] Correctly remove all targets from DNS service discovery if the
  corresponding DNS query succeeds and returns an empty result.
* [BUGFIX] Correctly parse resolution input in expression browser.
* [BUGFIX] Consistently use UTC in the date picker of the expression browser.
* [BUGFIX] Correctly handle multiple ports in Marathon service discovery.
* [BUGFIX] Fix HTML escaping so that HTML templates compile with Go1.9.
* [BUGFIX] Prevent number of remote write shards from going negative.
* [BUGFIX] In the graphs created by the expression browser, render very large
  and small numbers in a readable way.
* [BUGFIX] Fix a rarely occurring iterator issue in varbit encoded chunks.

## 1.7.1 / 2017-06-12

* [BUGFIX] Fix double prefix redirect.

## 1.7.0 / 2017-06-06

* [CHANGE] Compress remote storage requests and responses with unframed/raw snappy.
* [CHANGE] Properly elide secrets in config.
* [FEATURE] Add OpenStack service discovery.
* [FEATURE] Add ability to limit Kubernetes service discovery to certain namespaces.
* [FEATURE] Add metric for discovered number of Alertmanagers.
* [ENHANCEMENT] Print system information (uname) on start up.
* [ENHANCEMENT] Show gaps in graphs on expression browser.
* [ENHANCEMENT] Promtool linter checks counter naming and more reserved labels.
* [BUGFIX] Fix broken Mesos discovery.
* [BUGFIX] Fix redirect when external URL is set.
* [BUGFIX] Fix mutation of active alert elements by notifier.
* [BUGFIX] Fix HTTP error handling for remote write.
* [BUGFIX] Fix builds for Solaris/Illumos.
* [BUGFIX] Fix overflow checking in global config.
* [BUGFIX] Fix log level reporting issue.
* [BUGFIX] Fix ZooKeeper serverset discovery can become out-of-sync.

## 1.6.3 / 2017-05-18

* [BUGFIX] Fix disappearing Alertmanager targets in Alertmanager discovery.
* [BUGFIX] Fix panic with remote_write on ARMv7.
* [BUGFIX] Fix stacked graphs to adapt min/max values.

## 1.6.2 / 2017-05-11

* [BUGFIX] Fix potential memory leak in Kubernetes service discovery

## 1.6.1 / 2017-04-19

* [BUGFIX] Don't panic if storage has no FPs even after initial wait

## 1.6.0 / 2017-04-14

* [CHANGE] Replaced the remote write implementations for various backends by a
  generic write interface with example adapter implementation for various
  backends. Note that both the previous and the current remote write
  implementations are **experimental**.
* [FEATURE] New flag `-storage.local.target-heap-size` to tell Prometheus about
  the desired heap size. This deprecates the flags
  `-storage.local.memory-chunks` and `-storage.local.max-chunks-to-persist`,
  which are kept for backward compatibility.
* [FEATURE] Add `check-metrics` to `promtool` to lint metric names.
* [FEATURE] Add Joyent Triton discovery.
* [FEATURE] `X-Prometheus-Scrape-Timeout-Seconds` header in HTTP scrape
  requests.
* [FEATURE] Remote read interface, including example for InfluxDB. **Experimental.**
* [FEATURE] Enable Consul SD to connect via TLS.
* [FEATURE] Marathon SD supports multiple ports.
* [FEATURE] Marathon SD supports bearer token for authentication.
* [FEATURE] Custom timeout for queries.
* [FEATURE] Expose `buildQueryUrl` in `graph.js`.
* [FEATURE] Add `rickshawGraph` property to the graph object in console
  templates.
* [FEATURE] New metrics exported by Prometheus itself:
  * Summary `prometheus_engine_query_duration_seconds`
  * Counter `prometheus_evaluator_iterations_missed_total`
  * Counter `prometheus_evaluator_iterations_total`
  * Gauge `prometheus_local_storage_open_head_chunks`
  * Gauge `prometheus_local_storage_target_heap_size`
* [ENHANCEMENT] Reduce shut-down time by interrupting an ongoing checkpoint
  before starting the final checkpoint.
* [ENHANCEMENT] Auto-tweak times between checkpoints to limit time spent in
  checkpointing to 50%.
* [ENHANCEMENT] Improved crash recovery deals better with certain index
  corruptions.
* [ENHANCEMENT] Graphing deals better with constant time series.
* [ENHANCEMENT] Retry remote writes on recoverable errors.
* [ENHANCEMENT] Evict unused chunk descriptors during crash recovery to limit
  memory usage.
* [ENHANCEMENT] Smoother disk usage during series maintenance.
* [ENHANCEMENT] Targets on targets page sorted by instance within a job.
* [ENHANCEMENT] Sort labels in federation.
* [ENHANCEMENT] Set `GOGC=40` by default, which results in much better memory
  utilization at the price of slightly higher CPU usage. If `GOGC` is set by
  the user, it is still honored as usual.
* [ENHANCEMENT] Close head chunks after being idle for the duration of the
  configured staleness delta. This helps to persist and evict head chunk of
  stale series more quickly.
* [ENHANCEMENT] Stricter checking of relabel config.
* [ENHANCEMENT] Cache busters for static web content.
* [ENHANCEMENT] Send Prometheus-specific user-agent header during scrapes.
* [ENHANCEMENT] Improved performance of series retention cut-off.
* [ENHANCEMENT] Mitigate impact of non-atomic sample ingestion on
  `histogram_quantile` by enforcing buckets to be monotonic.
* [ENHANCEMENT] Released binaries built with Go 1.8.1.
* [BUGFIX] Send `instance=""` with federation if `instance` not set.
* [BUGFIX] Update to new `client_golang` to get rid of unwanted quantile
  metrics in summaries.
* [BUGFIX] Introduce several additional guards against data corruption.
* [BUGFIX] Mark storage dirty and increment
  `prometheus_local_storage_persist_errors_total` on all relevant errors.
* [BUGFIX] Propagate storage errors as 500 in the HTTP API.
* [BUGFIX] Fix int64 overflow in timestamps in the HTTP API.
* [BUGFIX] Fix deadlock in Zookeeper SD.
* [BUGFIX] Fix fuzzy search problems in the web-UI auto-completion.

## 1.5.3 / 2017-05-11

* [BUGFIX] Fix potential memory leak in Kubernetes service discovery

## 1.5.2 / 2017-02-10

* [BUGFIX] Fix series corruption in a special case of series maintenance where
  the minimum series-file-shrink-ratio kicks in.
* [BUGFIX] Fix two panic conditions both related to processing a series
  scheduled to be quarantined.
* [ENHANCEMENT] Binaries built with Go1.7.5.

## 1.5.1 / 2017-02-07

* [BUGFIX] Don't lose fully persisted memory series during checkpointing.
* [BUGFIX] Fix intermittently failing relabeling.
* [BUGFIX] Make `-storage.local.series-file-shrink-ratio` work.
* [BUGFIX] Remove race condition from TestLoop.

## 1.5.0 / 2017-01-23

* [CHANGE] Use lexicographic order to sort alerts by name.
* [FEATURE] Add Joyent Triton discovery.
* [FEATURE] Add scrape targets and alertmanager targets API.
* [FEATURE] Add various persistence related metrics.
* [FEATURE] Add various query engine related metrics.
* [FEATURE] Add ability to limit scrape samples, and related metrics.
* [FEATURE] Add labeldrop and labelkeep relabelling actions.
* [FEATURE] Display current working directory on status-page.
* [ENHANCEMENT] Strictly use ServiceAccount for in cluster configuration on Kubernetes.
* [ENHANCEMENT] Various performance and memory-management improvements.
* [BUGFIX] Fix basic auth for alertmanagers configured via flag.
* [BUGFIX] Don't panic on decoding corrupt data.
* [BUGFIX] Ignore dotfiles in data directory.
* [BUGFIX] Abort on intermediate federation errors.

## 1.4.1 / 2016-11-28

* [BUGFIX] Fix Consul service discovery

## 1.4.0 / 2016-11-25

* [FEATURE] Allow configuring Alertmanagers via service discovery
* [FEATURE] Display used Alertmanagers on runtime page in the UI
* [FEATURE] Support profiles in AWS EC2 service discovery configuration
* [ENHANCEMENT] Remove duplicated logging of Kubernetes client errors
* [ENHANCEMENT] Add metrics about Kubernetes service discovery
* [BUGFIX] Update alert annotations on re-evaluation
* [BUGFIX] Fix export of group modifier in PromQL queries
* [BUGFIX] Remove potential deadlocks in several service discovery implementations
* [BUGFIX] Use proper float64 modulo in PromQL `%` binary operations
* [BUGFIX] Fix crash bug in Kubernetes service discovery

## 1.3.1 / 2016-11-04

This bug-fix release pulls in the fixes from the 1.2.3 release.

* [BUGFIX] Correctly handle empty Regex entry in relabel config.
* [BUGFIX] MOD (`%`) operator doesn't panic with small floating point numbers.
* [BUGFIX] Updated miekg/dns vendoring to pick up upstream bug fixes.
* [ENHANCEMENT] Improved DNS error reporting.

## 1.2.3 / 2016-11-04

Note that this release is chronologically after 1.3.0.

* [BUGFIX] Correctly handle end time before start time in range queries.
* [BUGFIX] Error on negative `-storage.staleness-delta`
* [BUGFIX] Correctly handle empty Regex entry in relabel config.
* [BUGFIX] MOD (`%`) operator doesn't panic with small floating point numbers.
* [BUGFIX] Updated miekg/dns vendoring to pick up upstream bug fixes.
* [ENHANCEMENT] Improved DNS error reporting.

## 1.3.0 / 2016-11-01

This is a breaking change to the Kubernetes service discovery.

* [CHANGE] Rework Kubernetes SD.
* [FEATURE] Add support for interpolating `target_label`.
* [FEATURE] Add GCE metadata as Prometheus meta labels.
* [ENHANCEMENT] Add EC2 SD metrics.
* [ENHANCEMENT] Add Azure SD metrics.
* [ENHANCEMENT] Add fuzzy search to `/graph` textarea.
* [ENHANCEMENT] Always show instance labels on target page.
* [BUGFIX] Validate query end time is not before start time.
* [BUGFIX] Error on negative `-storage.staleness-delta`

## 1.2.2 / 2016-10-30

* [BUGFIX] Correctly handle on() in alerts.
* [BUGFIX] UI: Deal properly with aborted requests.
* [BUGFIX] UI: Decode URL query parameters properly.
* [BUGFIX] Storage: Deal better with data corruption (non-monotonic timestamps).
* [BUGFIX] Remote storage: Re-add accidentally removed timeout flag.
* [BUGFIX] Updated a number of vendored packages to pick up upstream bug fixes.

## 1.2.1 / 2016-10-10

* [BUGFIX] Count chunk evictions properly so that the server doesn't
  assume it runs out of memory and subsequently throttles ingestion.
* [BUGFIX] Use Go1.7.1 for prebuilt binaries to fix issues on MacOS Sierra.

## 1.2.0 / 2016-10-07

* [FEATURE] Cleaner encoding of query parameters in `/graph` URLs.
* [FEATURE] PromQL: Add `minute()` function.
* [FEATURE] Add GCE service discovery.
* [FEATURE] Allow any valid UTF-8 string as job name.
* [FEATURE] Allow disabling local storage.
* [FEATURE] EC2 service discovery: Expose `ec2_instance_state`.
* [ENHANCEMENT] Various performance improvements in local storage.
* [BUGFIX] Zookeeper service discovery: Remove deleted nodes.
* [BUGFIX] Zookeeper service discovery: Resync state after Zookeeper failure.
* [BUGFIX] Remove JSON from HTTP Accept header.
* [BUGFIX] Fix flag validation of Alertmanager URL.
* [BUGFIX] Fix race condition on shutdown.
* [BUGFIX] Do not fail Consul discovery on Prometheus startup when Consul
  is down.
* [BUGFIX] Handle NaN in `changes()` correctly.
* [CHANGE] **Experimental** remote write path: Remove use of gRPC.
* [CHANGE] **Experimental** remote write path: Configuration via config file
  rather than command line flags.
* [FEATURE] **Experimental** remote write path: Add HTTP basic auth and TLS.
* [FEATURE] **Experimental** remote write path: Support for relabelling.

## 1.1.3 / 2016-09-16

* [ENHANCEMENT] Use golang-builder base image for tests in CircleCI.
* [ENHANCEMENT] Added unit tests for federation.
* [BUGFIX] Correctly de-dup metric families in federation output.

## 1.1.2 / 2016-09-08

* [BUGFIX] Allow label names that coincide with keywords.

## 1.1.1 / 2016-09-07

* [BUGFIX] Fix IPv6 escaping in service discovery integrations
* [BUGFIX] Fix default scrape port assignment for IPv6

## 1.1.0 / 2016-09-03

* [FEATURE] Add `quantile` and `quantile_over_time`.
* [FEATURE] Add `stddev_over_time` and `stdvar_over_time`.
* [FEATURE] Add various time and date functions.
* [FEATURE] Added `toUpper` and `toLower` formatting to templates.
* [FEATURE] Allow relabeling of alerts.
* [FEATURE] Allow URLs in targets defined via a JSON file.
* [FEATURE] Add idelta function.
* [FEATURE] 'Remove graph' button on the /graph page.
* [FEATURE] Kubernetes SD: Add node name and host IP to pod discovery.
* [FEATURE] New remote storage write path. EXPERIMENTAL!
* [ENHANCEMENT] Improve time-series index lookups.
* [ENHANCEMENT] Forbid invalid relabel configurations.
* [ENHANCEMENT] Improved various tests.
* [ENHANCEMENT] Add crash recovery metric 'started_dirty'.
* [ENHANCEMENT] Fix (and simplify) populating series iterators.
* [ENHANCEMENT] Add job link on target page.
* [ENHANCEMENT] Message on empty Alerts page.
* [ENHANCEMENT] Various internal code refactorings and clean-ups.
* [ENHANCEMENT] Various improvements in the build system.
* [BUGFIX] Catch errors when unmarshaling delta/doubleDelta encoded chunks.
* [BUGFIX] Fix data race in lexer and lexer test.
* [BUGFIX] Trim stray whitespace from bearer token file.
* [BUGFIX] Avoid divide-by-zero panic on query_range?step=0.
* [BUGFIX] Detect invalid rule files at startup.
* [BUGFIX] Fix counter reset treatment in PromQL.
* [BUGFIX] Fix rule HTML escaping issues.
* [BUGFIX] Remove internal labels from alerts sent to AM.

## 1.0.2 / 2016-08-24

* [BUGFIX] Clean up old targets after config reload.

## 1.0.1 / 2016-07-21

* [BUGFIX] Exit with error on non-flag command-line arguments.
* [BUGFIX] Update example console templates to new HTTP API.
* [BUGFIX] Re-add logging flags.

## 1.0.0 / 2016-07-18

* [CHANGE] Remove deprecated query language keywords
* [CHANGE] Change Kubernetes SD to require specifying Kubernetes role
* [CHANGE] Use service address in Consul SD if available
* [CHANGE] Standardize all Prometheus internal metrics to second units
* [CHANGE] Remove unversioned legacy HTTP API
* [CHANGE] Remove legacy ingestion of JSON metric format
* [CHANGE] Remove deprecated `target_groups` configuration
* [FEATURE] Add binary power operation to PromQL
* [FEATURE] Add `count_values` aggregator
* [FEATURE] Add `-web.route-prefix` flag
* [FEATURE] Allow `on()`, `by()`, `without()` in PromQL with empty label sets
* [ENHANCEMENT] Make `topk/bottomk` query functions aggregators
* [BUGFIX] Fix annotations in alert rule printing
* [BUGFIX] Expand alert templating at evaluation time
* [BUGFIX] Fix edge case handling in crash recovery
* [BUGFIX] Hide testing package flags from help output

## 0.20.0 / 2016-06-15

This release contains multiple breaking changes to the configuration schema.

* [FEATURE] Allow configuring multiple Alertmanagers
* [FEATURE] Add server name to TLS configuration
* [FEATURE] Add labels for all node addresses and discover node port if available in Kubernetes SD
* [ENHANCEMENT] More meaningful configuration errors
* [ENHANCEMENT] Round scraping timestamps to milliseconds in web UI
* [ENHANCEMENT] Make number of storage fingerprint locks configurable
* [BUGFIX] Fix date parsing in console template graphs
* [BUGFIX] Fix static console files in Docker images
* [BUGFIX] Fix console JS XHR requests for IE11
* [BUGFIX] Add missing path prefix in new status page
* [CHANGE] Rename `target_groups` to `static_configs` in config files
* [CHANGE] Rename `names` to `files` in file SD configuration
* [CHANGE] Remove kubelet port config option in Kubernetes SD configuration

## 0.19.3 / 2016-06-14

* [BUGFIX] Handle Marathon apps with zero ports
* [BUGFIX] Fix startup panic in retrieval layer

## 0.19.2 / 2016-05-29

* [BUGFIX] Correctly handle `GROUP_LEFT` and `GROUP_RIGHT` without labels in
  string representation of expressions and in rules.
* [BUGFIX] Use `-web.external-url` for new status endpoints.

## 0.19.1 / 2016-05-25

* [BUGFIX] Handle service discovery panic affecting Kubernetes SD
* [BUGFIX] Fix web UI display issue in some browsers

## 0.19.0 / 2016-05-24

This version contains a breaking change to the query language. Please read
the documentation on the grouping behavior of vector matching:

<https://prometheus.io/docs/querying/operators/#vector-matching>

* [FEATURE] Add experimental Microsoft Azure service discovery
* [FEATURE] Add `ignoring` modifier for binary operations
* [FEATURE] Add pod discovery to Kubernetes service discovery
* [CHANGE] Vector matching takes grouping labels from one-side
* [ENHANCEMENT] Support time range on /api/v1/series endpoint
* [ENHANCEMENT] Partition status page into individual pages
* [BUGFIX] Fix issue of hanging target scrapes

## 0.18.0 / 2016-04-18

* [BUGFIX] Fix operator precedence in PromQL
* [BUGFIX] Never drop still open head chunk
* [BUGFIX] Fix missing 'keep_common' when printing AST node
* [CHANGE/BUGFIX] Target identity considers path and parameters additionally to host and port
* [CHANGE] Rename metric `prometheus_local_storage_invalid_preload_requests_total` to `prometheus_local_storage_non_existent_series_matches_total`
* [CHANGE] Support for old alerting rule syntax dropped
* [FEATURE] Deduplicate targets within the same scrape job
* [FEATURE] Add varbit chunk encoding (higher compression, more CPU usage – disabled by default)
* [FEATURE] Add `holt_winters` query function
* [FEATURE] Add relative complement `unless` operator to PromQL
* [ENHANCEMENT] Quarantine series file if data corruption is encountered (instead of crashing)
* [ENHANCEMENT] Validate Alertmanager URL
* [ENHANCEMENT] Use UTC for build timestamp
* [ENHANCEMENT] Improve index query performance (especially for active time series)
* [ENHANCEMENT] Instrument configuration reload duration
* [ENHANCEMENT] Instrument retrieval layer
* [ENHANCEMENT] Add Go version to `prometheus_build_info` metric

## 0.17.0 / 2016-03-02

This version no longer works with Alertmanager 0.0.4 and earlier!
The alerting rule syntax has changed as well but the old syntax is supported
up until version 0.18.

All regular expressions in PromQL are anchored now, matching the behavior of
regular expressions in config files.

* [CHANGE] Integrate with Alertmanager 0.1.0 and higher
* [CHANGE] Degraded storage mode renamed to rushed mode
* [CHANGE] New alerting rule syntax
* [CHANGE] Add label validation on ingestion
* [CHANGE] Regular expression matchers in PromQL are anchored
* [FEATURE] Add `without` aggregation modifier
* [FEATURE] Send alert resolved notifications to Alertmanager
* [FEATURE] Allow millisecond precision in configuration file
* [FEATURE] Support AirBnB's Smartstack Nerve for service discovery
* [ENHANCEMENT] Storage switches less often between regular and rushed mode.
* [ENHANCEMENT] Storage switches into rushed mode if there are too many memory chunks.
* [ENHANCEMENT] Added more storage instrumentation
* [ENHANCEMENT] Improved instrumentation of notification handler
* [BUGFIX] Do not count head chunks as chunks waiting for persistence
* [BUGFIX] Handle OPTIONS HTTP requests to the API correctly
* [BUGFIX] Parsing of ranges in PromQL fixed
* [BUGFIX] Correctly validate URL flag parameters
* [BUGFIX] Log argument parse errors
* [BUGFIX] Properly handle creation of target with bad TLS config
* [BUGFIX] Fix of checkpoint timing issue

## 0.16.2 / 2016-01-18

* [FEATURE] Multiple authentication options for EC2 discovery added
* [FEATURE] Several meta labels for EC2 discovery added
* [FEATURE] Allow full URLs in static target groups (used e.g. by the `blackbox_exporter`)
* [FEATURE] Add Graphite remote-storage integration
* [FEATURE] Create separate Kubernetes targets for services and their endpoints
* [FEATURE] Add `clamp_{min,max}` functions to PromQL
* [FEATURE] Omitted time parameter in API query defaults to now
* [ENHANCEMENT] Less frequent time series file truncation
* [ENHANCEMENT] Instrument number of  manually deleted time series
* [ENHANCEMENT] Ignore lost+found directory during storage version detection
* [CHANGE] Kubernetes `masters` renamed to `api_servers`
* [CHANGE] "Healthy" and "unhealthy" targets are now called "up" and "down" in the web UI
* [CHANGE] Remove undocumented 2nd argument of the `delta` function.
  (This is a BREAKING CHANGE for users of the undocumented 2nd argument.)
* [BUGFIX] Return proper HTTP status codes on API errors
* [BUGFIX] Fix Kubernetes authentication configuration
* [BUGFIX] Fix stripped OFFSET from in rule evaluation and display
* [BUGFIX] Do not crash on failing Consul SD initialization
* [BUGFIX] Revert changes to metric auto-completion
* [BUGFIX] Add config overflow validation for TLS configuration
* [BUGFIX] Skip already watched Zookeeper nodes in serverset SD
* [BUGFIX] Don't federate stale samples
* [BUGFIX] Move NaN to end of result for `topk/bottomk/sort/sort_desc/min/max`
* [BUGFIX] Limit extrapolation of `delta/rate/increase`
* [BUGFIX] Fix unhandled error in rule evaluation

Some changes to the Kubernetes service discovery were integration since
it was released as a beta feature.

## 0.16.1 / 2015-10-16

* [FEATURE] Add `irate()` function.
* [ENHANCEMENT] Improved auto-completion in expression browser.
* [CHANGE] Kubernetes SD moves node label to instance label.
* [BUGFIX] Escape regexes in console templates.

## 0.16.0 / 2015-10-09

BREAKING CHANGES:

* Release tarballs now contain the built binaries in a nested directory.
* The `hash_mod` relabeling action now uses MD5 hashes instead of FNV hashes to
  achieve a better distribution.
* The DNS-SD meta label `__meta_dns_srv_name` was renamed to `__meta_dns_name`
  to reflect support for DNS record types other than `SRV`.
* The default full refresh interval for the file-based service discovery has been
  increased from 30 seconds to 5 minutes.
* In relabeling, parts of a source label that weren't matched by
  the specified regular expression are no longer included in the replacement
  output.
* Queries no longer interpolate between two data points. Instead, the resulting
  value will always be the latest value before the evaluation query timestamp.
* Regular expressions supplied via the configuration are now anchored to match
  full strings instead of substrings.
* Global labels are not appended upon storing time series anymore. Instead,
  they are only appended when communicating with external systems
  (Alertmanager, remote storages, federation). They have thus also been renamed
  from `global.labels` to `global.external_labels`.
* The names and units of metrics related to remote storage sample appends have
  been changed.
* The experimental support for writing to InfluxDB has been updated to work
  with InfluxDB 0.9.x. 0.8.x versions of InfluxDB are not supported anymore.
* Escape sequences in double- and single-quoted string literals in rules or query
  expressions are now interpreted like escape sequences in Go string literals
  (<https://golang.org/ref/spec#String_literals>).

Future breaking changes / deprecated features:

* The `delta()` function had an undocumented optional second boolean argument
  to make it behave like `increase()`. This second argument will be removed in
  the future. Migrate any occurrences of `delta(x, 1)` to use `increase(x)`
  instead.
* Support for filter operators between two scalar values (like `2 > 1`) will be
  removed in the future. These will require a `bool` modifier on the operator,
  e.g.  `2 > bool 1`.

All changes:

* [CHANGE] Renamed `global.labels` to `global.external_labels`.
* [CHANGE] Vendoring is now done via govendor instead of godep.
* [CHANGE] Change web UI root page to show the graphing interface instead of
  the server status page.
* [CHANGE] Append global labels only when communicating with external systems
  instead of storing them locally.
* [CHANGE] Change all regexes in the configuration to do full-string matches
  instead of substring matches.
* [CHANGE] Remove interpolation of vector values in queries.
* [CHANGE] For alert `SUMMARY`/`DESCRIPTION` template fields, cast the alert
  value to `float64` to work with common templating functions.
* [CHANGE] In relabeling, don't include unmatched source label parts in the
  replacement.
* [CHANGE] Change default full refresh interval for the file-based service
  discovery from 30 seconds to 5 minutes.
* [CHANGE] Rename the DNS-SD meta label `__meta_dns_srv_name` to
  `__meta_dns_name` to reflect support for other record types than `SRV`.
* [CHANGE] Release tarballs now contain the binaries in a nested directory.
* [CHANGE] Update InfluxDB write support to work with InfluxDB 0.9.x.
* [FEATURE] Support full "Go-style" escape sequences in strings and add raw
  string literals.
* [FEATURE] Add EC2 service discovery support.
* [FEATURE] Allow configuring TLS options in scrape configurations.
* [FEATURE] Add instrumentation around configuration reloads.
* [FEATURE] Add `bool` modifier to comparison operators to enable boolean
  (`0`/`1`) output instead of filtering.
* [FEATURE] In Zookeeper serverset discovery, provide `__meta_serverset_shard`
  label with the serverset shard number.
* [FEATURE] Provide `__meta_consul_service_id` meta label in Consul service
  discovery.
* [FEATURE] Allow scalar expressions in recording rules to enable use cases
  such as building constant metrics.
* [FEATURE] Add `label_replace()` and `vector()` query language functions.
* [FEATURE] In Consul service discovery, fill in the `__meta_consul_dc`
  datacenter label from the Consul agent when it's not set in the Consul SD
  config.
* [FEATURE] Scrape all services upon empty services list in Consul service
  discovery.
* [FEATURE] Add `labelmap` relabeling action to map a set of input labels to a
  set of output labels using regular expressions.
* [FEATURE] Introduce `__tmp` as a relabeling label prefix that is guaranteed
  to not be used by Prometheus internally.
* [FEATURE] Kubernetes-based service discovery.
* [FEATURE] Marathon-based service discovery.
* [FEATURE] Support multiple series names in console graphs JavaScript library.
* [FEATURE] Allow reloading configuration via web handler at `/-/reload`.
* [FEATURE] Updates to promtool to reflect new Prometheus configuration
  features.
* [FEATURE] Add `proxy_url` parameter to scrape configurations to enable use of
  proxy servers.
* [FEATURE] Add console templates for Prometheus itself.
* [FEATURE] Allow relabeling the protocol scheme of targets.
* [FEATURE] Add `predict_linear()` query language function.
* [FEATURE] Support for authentication using bearer tokens, client certs, and
  CA certs.
* [FEATURE] Implement unary expressions for vector types (`-foo`, `+foo`).
* [FEATURE] Add console templates for the SNMP exporter.
* [FEATURE] Make it possible to relabel target scrape query parameters.
* [FEATURE] Add support for `A` and `AAAA` records in DNS service discovery.
* [ENHANCEMENT] Fix several flaky tests.
* [ENHANCEMENT] Switch to common routing package.
* [ENHANCEMENT] Use more resilient metric decoder.
* [ENHANCEMENT] Update vendored dependencies.
* [ENHANCEMENT] Add compression to more HTTP handlers.
* [ENHANCEMENT] Make -web.external-url flag help string more verbose.
* [ENHANCEMENT] Improve metrics around remote storage queues.
* [ENHANCEMENT] Use Go 1.5.1 instead of Go 1.4.2 in builds.
* [ENHANCEMENT] Update the architecture diagram in the `README.md`.
* [ENHANCEMENT] Time out sample appends in retrieval layer if the storage is
  backlogging.
* [ENHANCEMENT] Make `hash_mod` relabeling action use MD5 instead of FNV to
  enable better hash distribution.
* [ENHANCEMENT] Better tracking of targets between same service discovery
  mechanisms in one scrape configuration.
* [ENHANCEMENT] Handle parser and query evaluation runtime panics more
  gracefully.
* [ENHANCEMENT] Add IDs to H2 tags on status page to allow anchored linking.
* [BUGFIX] Fix watching multiple paths with Zookeeper serverset discovery.
* [BUGFIX] Fix high CPU usage on configuration reload.
* [BUGFIX] Fix disappearing `__params` on configuration reload.
* [BUGFIX] Make `labelmap` action available through configuration.
* [BUGFIX] Fix direct access of protobuf fields.
* [BUGFIX] Fix panic on Consul request error.
* [BUGFIX] Redirect of graph endpoint for prefixed setups.
* [BUGFIX] Fix series file deletion behavior when purging archived series.
* [BUGFIX] Fix error checking and logging around checkpointing.
* [BUGFIX] Fix map initialization in target manager.
* [BUGFIX] Fix draining of file watcher events in file-based service discovery.
* [BUGFIX] Add `POST` handler for `/debug` endpoints to fix CPU profiling.
* [BUGFIX] Fix several flaky tests.
* [BUGFIX] Fix busylooping in case a scrape configuration has no target
  providers defined.
* [BUGFIX] Fix exit behavior of static target provider.
* [BUGFIX] Fix configuration reloading loop upon shutdown.
* [BUGFIX] Add missing check for nil expression in expression parser.
* [BUGFIX] Fix error handling bug in test code.
* [BUGFIX] Fix Consul port meta label.
* [BUGFIX] Fix lexer bug that treated non-Latin Unicode digits as digits.
* [CLEANUP] Remove obsolete federation example from console templates.
* [CLEANUP] Remove duplicated Bootstrap JS inclusion on graph page.
* [CLEANUP] Switch to common log package.
* [CLEANUP] Update build environment scripts and Makefiles to work better with
  native Go build mechanisms and new Go 1.5 experimental vendoring support.
* [CLEANUP] Remove logged notice about 0.14.x configuration file format change.
* [CLEANUP] Move scrape-time metric label modification into SampleAppenders.
* [CLEANUP] Switch from `github.com/client_golang/model` to
  `github.com/common/model` and related type cleanups.
* [CLEANUP] Switch from `github.com/client_golang/extraction` to
  `github.com/common/expfmt` and related type cleanups.
* [CLEANUP] Exit Prometheus when the web server encounters a startup error.
* [CLEANUP] Remove non-functional alert-silencing links on alerting page.
* [CLEANUP] General cleanups to comments and code, derived from `golint`,
  `go vet`, or otherwise.
* [CLEANUP] When entering crash recovery, tell users how to cleanly shut down
  Prometheus.
* [CLEANUP] Remove internal support for multi-statement queries in query engine.
* [CLEANUP] Update AUTHORS.md.
* [CLEANUP] Don't warn/increment metric upon encountering equal timestamps for
  the same series upon append.
* [CLEANUP] Resolve relative paths during configuration loading.

## 0.15.1 / 2015-07-27

* [BUGFIX] Fix vector matching behavior when there is a mix of equality and
  non-equality matchers in a vector selector and one matcher matches no series.
* [ENHANCEMENT] Allow overriding `GOARCH` and `GOOS` in Makefile.INCLUDE.
* [ENHANCEMENT] Update vendored dependencies.

## 0.15.0 / 2015-07-21

BREAKING CHANGES:

* Relative paths for rule files are now evaluated relative to the config file.
* External reachability flags (`-web.*`) consolidated.
* The default storage directory has been changed from `/tmp/metrics`
  to `data` in the local directory.
* The `rule_checker` tool has been replaced by `promtool` with
  different flags and more functionality.
* Empty labels are now removed upon ingestion into the
  storage. Matching empty labels is now equivalent to matching unset
  labels (`mymetric{label=""}` now matches series that don't have
  `label` set at all).
* The special `__meta_consul_tags` label in Consul service discovery
  now starts and ends with tag separators to enable easier regex
  matching.
* The default scrape interval has been changed back from 1 minute to
  10 seconds.

All changes:

* [CHANGE] Change default storage directory to `data` in the current
  working directory.
* [CHANGE] Consolidate external reachability flags (`-web.*`)into one.
* [CHANGE] Deprecate `keeping_extra` modifier keyword, rename it to
  `keep_common`.
* [CHANGE] Improve label matching performance and treat unset labels
  like empty labels in label matchers.
* [CHANGE] Remove `rule_checker` tool and add generic `promtool` CLI
  tool which allows checking rules and configuration files.
* [CHANGE] Resolve rule files relative to config file.
* [CHANGE] Restore default ScrapeInterval of 1 minute instead of 10 seconds.
* [CHANGE] Surround `__meta_consul_tags` value with tag separators.
* [CHANGE] Update node disk console for new filesystem labels.
* [FEATURE] Add Consul's `ServiceAddress`, `Address`, and `ServicePort` as
  meta labels to enable setting a custom scrape address if needed.
* [FEATURE] Add `hashmod` relabel action to allow for horizontal
  sharding of Prometheus servers.
* [FEATURE] Add `honor_labels` scrape configuration option to not
  overwrite any labels exposed by the target.
* [FEATURE] Add basic federation support on `/federate`.
* [FEATURE] Add optional `RUNBOOK` field to alert statements.
* [FEATURE] Add pre-relabel target labels to status page.
* [FEATURE] Add version information endpoint under `/version`.
* [FEATURE] Added initial stable API version 1 under `/api/v1`,
  including ability to delete series and query more metadata.
* [FEATURE] Allow configuring query parameters when scraping metrics endpoints.
* [FEATURE] Allow deleting time series via the new v1 API.
* [FEATURE] Allow individual ingested metrics to be relabeled.
* [FEATURE] Allow loading rule files from an entire directory.
* [FEATURE] Allow scalar expressions in range queries, improve error messages.
* [FEATURE] Support Zookeeper Serversets as a service discovery mechanism.
* [ENHANCEMENT] Add circleci yaml for Dockerfile test build.
* [ENHANCEMENT] Always show selected graph range, regardless of available data.
* [ENHANCEMENT] Change expression input field to multi-line textarea.
* [ENHANCEMENT] Enforce strict monotonicity of time stamps within a series.
* [ENHANCEMENT] Export build information as metric.
* [ENHANCEMENT] Improve UI of `/alerts` page.
* [ENHANCEMENT] Improve display of target labels on status page.
* [ENHANCEMENT] Improve initialization and routing functionality of web service.
* [ENHANCEMENT] Improve target URL handling and display.
* [ENHANCEMENT] New dockerfile using alpine-glibc base image and make.
* [ENHANCEMENT] Other minor fixes.
* [ENHANCEMENT] Preserve alert state across reloads.
* [ENHANCEMENT] Prettify flag help output even more.
* [ENHANCEMENT] README.md updates.
* [ENHANCEMENT] Raise error on unknown config parameters.
* [ENHANCEMENT] Refine v1 HTTP API output.
* [ENHANCEMENT] Show original configuration file contents on status
  page instead of serialized YAML.
* [ENHANCEMENT] Start HUP signal handler earlier to not exit upon HUP
  during startup.
* [ENHANCEMENT] Updated vendored dependencies.
* [BUGFIX] Do not panic in `StringToDuration()` on wrong duration unit.
* [BUGFIX] Exit on invalid rule files on startup.
* [BUGFIX] Fix a regression in the `.Path` console template variable.
* [BUGFIX] Fix chunk descriptor loading.
* [BUGFIX] Fix consoles "Prometheus" link to point to /
* [BUGFIX] Fix empty configuration file cases
* [BUGFIX] Fix float to int conversions in chunk encoding, which were
  broken for some architectures.
* [BUGFIX] Fix overflow detection for serverset config.
* [BUGFIX] Fix race conditions in retrieval layer.
* [BUGFIX] Fix shutdown deadlock in Consul SD code.
* [BUGFIX] Fix the race condition targets in the Makefile.
* [BUGFIX] Fix value display error in web console.
* [BUGFIX] Hide authentication credentials in config `String()` output.
* [BUGFIX] Increment dirty counter metric in storage only if
  `setDirty(true)` is called.
* [BUGFIX] Periodically refresh services in Consul to recover from
  missing events.
* [BUGFIX] Prevent overwrite of default global config when loading a
  configuration.
* [BUGFIX] Properly lex `\r` as whitespace in expression language.
* [BUGFIX] Validate label names in JSON target groups.
* [BUGFIX] Validate presence of regex field in relabeling configurations.
* [CLEANUP] Clean up initialization of remote storage queues.
* [CLEANUP] Fix `go vet` and `golint` violations.
* [CLEANUP] General cleanup of rules and query language code.
* [CLEANUP] Improve and simplify Dockerfile build steps.
* [CLEANUP] Improve and simplify build infrastructure, use go-bindata
  for web assets. Allow building without git.
* [CLEANUP] Move all utility packages into common `util` subdirectory.
* [CLEANUP] Refactor main, flag handling, and web package.
* [CLEANUP] Remove unused methods from `Rule` interface.
* [CLEANUP] Simplify default config handling.
* [CLEANUP] Switch human-readable times on web UI to UTC.
* [CLEANUP] Use `templates.TemplateExpander` for all page templates.
* [CLEANUP] Use new v1 HTTP API for querying and graphing.

## 0.14.0 / 2015-06-01

* [CHANGE] Configuration format changed and switched to YAML.
  (See the provided [migration tool](https://github.com/prometheus/migrate/releases).)
* [ENHANCEMENT] Redesign of state-preserving target discovery.
* [ENHANCEMENT] Allow specifying scrape URL scheme and basic HTTP auth for non-static targets.
* [FEATURE] Allow attaching meaningful labels to targets via relabeling.
* [FEATURE] Configuration/rule reloading at runtime.
* [FEATURE] Target discovery via file watches.
* [FEATURE] Target discovery via Consul.
* [ENHANCEMENT] Simplified binary operation evaluation.
* [ENHANCEMENT] More stable component initialization.
* [ENHANCEMENT] Added internal expression testing language.
* [BUGFIX] Fix graph links with path prefix.
* [ENHANCEMENT] Allow building from source without git.
* [ENHANCEMENT] Improve storage iterator performance.
* [ENHANCEMENT] Change logging output format and flags.
* [BUGFIX] Fix memory alignment bug for 32bit systems.
* [ENHANCEMENT] Improve web redirection behavior.
* [ENHANCEMENT] Allow overriding default hostname for Prometheus URLs.
* [BUGFIX] Fix double slash in URL sent to alertmanager.
* [FEATURE] Add resets() query function to count counter resets.
* [FEATURE] Add changes() query function to count the number of times a gauge changed.
* [FEATURE] Add increase() query function to calculate a counter's increase.
* [ENHANCEMENT] Limit retrievable samples to the storage's retention window.

## 0.13.4 / 2015-05-23

* [BUGFIX] Fix a race while checkpointing fingerprint mappings.

## 0.13.3 / 2015-05-11

* [BUGFIX] Handle fingerprint collisions properly.
* [CHANGE] Comments in rules file must start with `#`. (The undocumented `//`
  and `/*...*/` comment styles are no longer supported.)
* [ENHANCEMENT] Switch to custom expression language parser and evaluation
  engine, which generates better error messages, fixes some parsing edge-cases,
  and enables other future enhancements (like the ones below).
* [ENHANCEMENT] Limit maximum number of concurrent queries.
* [ENHANCEMENT] Terminate running queries during shutdown.

## 0.13.2 / 2015-05-05

* [MAINTENANCE] Updated vendored dependencies to their newest versions.
* [MAINTENANCE] Include rule_checker and console templates in release tarball.
* [BUGFIX] Sort NaN as the lowest value.
* [ENHANCEMENT] Add square root, stddev and stdvar functions.
* [BUGFIX] Use scrape_timeout for scrape timeout, not scrape_interval.
* [ENHANCEMENT] Improve chunk and chunkDesc loading, increase performance when
  reading from disk.
* [BUGFIX] Show correct error on wrong DNS response.

## 0.13.1 / 2015-04-09

* [BUGFIX] Treat memory series with zero chunks correctly in series maintenance.
* [ENHANCEMENT] Improve readability of usage text even more.

## 0.13.0 / 2015-04-08

* [ENHANCEMENT] Double-delta encoding for chunks, saving typically 40% of
  space, both in RAM and on disk.
* [ENHANCEMENT] Redesign of chunk persistence queuing, increasing performance
  on spinning disks significantly.
* [ENHANCEMENT] Redesign of sample ingestion, increasing ingestion performance.
* [FEATURE] Added ln, log2, log10 and exp functions to the query language.
* [FEATURE] Experimental write support to InfluxDB.
* [FEATURE] Allow custom timestamps in instant query API.
* [FEATURE] Configurable path prefix for URLs to support proxies.
* [ENHANCEMENT] Increase of rule_checker CLI usability.
* [CHANGE] Show special float values as gaps.
* [ENHANCEMENT] Made usage output more readable.
* [ENHANCEMENT] Increased resilience of the storage against data corruption.
* [ENHANCEMENT] Various improvements around chunk encoding.
* [ENHANCEMENT] Nicer formatting of target health table on /status.
* [CHANGE] Rename UNREACHABLE to UNHEALTHY, ALIVE to HEALTHY.
* [BUGFIX] Strip trailing slash in alertmanager URL.
* [BUGFIX] Avoid +InfYs and similar, just display +Inf.
* [BUGFIX] Fixed HTML-escaping at various places.
* [BUGFIX] Fixed special value handling in division and modulo of the query
  language.
* [BUGFIX] Fix embed-static.sh.
* [CLEANUP] Added initial HTTP API tests.
* [CLEANUP] Misc. other code cleanups.
* [MAINTENANCE] Updated vendored dependencies to their newest versions.

## 0.12.0 / 2015-03-04

* [CHANGE] Use client_golang v0.3.1. THIS CHANGES FINGERPRINTING AND INVALIDATES
  ALL PERSISTED FINGERPRINTS. You have to wipe your storage to use this or
  later versions. There is a version guard in place that will prevent you to
  run Prometheus with the stored data of an older Prometheus.
* [BUGFIX] The change above fixes a weakness in the fingerprinting algorithm.
* [ENHANCEMENT] The change above makes fingerprinting faster and less allocation
  intensive.
* [FEATURE] OR operator and vector matching options. See docs for details.
* [ENHANCEMENT] Scientific notation and special float values (Inf, NaN) now
  supported by the expression language.
* [CHANGE] Dockerfile makes Prometheus use the Docker volume to store data
  (rather than /tmp/metrics).
* [CHANGE] Makefile uses Go 1.4.2.

## 0.11.1 / 2015-02-27

* [BUGFIX] Make series maintenance complete again. (Ever since 0.9.0rc4,
  or commit 0851945, series would not be archived, chunk descriptors would
  not be evicted, and stale head chunks would never be closed. This happened
  due to accidental deletion of a line calling a (well tested :) function.
* [BUGFIX] Do not double count head chunks read from checkpoint on startup.
  Also fix a related but less severe bug in counting chunk descriptors.
* [BUGFIX] Check last time in head chunk for head chunk timeout, not first.
* [CHANGE] Update vendoring due to vendoring changes in client_golang.
* [CLEANUP] Code cleanups.
* [ENHANCEMENT] Limit the number of 'dirty' series counted during checkpointing.

## 0.11.0 / 2015-02-23

* [FEATURE] Introduce new metric type Histogram with server-side aggregation.
* [FEATURE] Add offset operator.
* [FEATURE] Add floor, ceil and round functions.
* [CHANGE] Change instance identifiers to be host:port.
* [CHANGE] Dependency management and vendoring changed/improved.
* [CHANGE] Flag name changes to create consistency between various Prometheus
  binaries.
* [CHANGE] Show unlimited number of metrics in autocomplete.
* [CHANGE] Add query timeout.
* [CHANGE] Remove labels on persist error counter.
* [ENHANCEMENT] Various performance improvements for sample ingestion.
* [ENHANCEMENT] Various Makefile improvements.
* [ENHANCEMENT] Various console template improvements, including
  proof-of-concept for federation via console templates.
* [ENHANCEMENT] Fix graph JS glitches and simplify graphing code.
* [ENHANCEMENT] Dramatically decrease resources for file embedding.
* [ENHANCEMENT] Crash recovery saves lost series data in 'orphaned' directory.
* [BUGFIX] Fix aggregation grouping key calculation.
* [BUGFIX] Fix Go download path for various architectures.
* [BUGFIX] Fixed the link of the Travis build status image.
* [BUGFIX] Fix Rickshaw/D3 version mismatch.
* [CLEANUP] Various code cleanups.

## 0.10.0 / 2015-01-26

* [CHANGE] More efficient JSON result format in query API. This requires
  up-to-date versions of PromDash and prometheus_cli, too.
* [ENHANCEMENT] Excluded non-minified Bootstrap assets and the Bootstrap maps
  from embedding into the binary. Those files are only used for debugging,
  and then you can use -web.use-local-assets. By including fewer files, the
  RAM usage during compilation is much more manageable.
* [ENHANCEMENT] Help link points to <https://prometheus.github.io> now.
* [FEATURE] Consoles for haproxy and cloudwatch.
* [BUGFIX] Several fixes to graphs in consoles.
* [CLEANUP] Removed a file size check that did not check anything.

## 0.9.0 / 2015-01-23

* [CHANGE] Reworked command line flags, now more consistent and taking into
  account needs of the new storage backend (see below).
* [CHANGE] Metric names are dropped after certain transformations.
* [CHANGE] Changed partitioning of summary metrics exported by Prometheus.
* [CHANGE] Got rid of Gerrit as a review tool.
* [CHANGE] 'Tabular' view now the default (rather than 'Graph') to avoid
  running very expensive queries accidentally.
* [CHANGE] On-disk format for stored samples changed. For upgrading, you have
  to nuke your old files completely. See "Complete rewrite of the storage
* [CHANGE] Removed 2nd argument from `delta`.
* [FEATURE] Added a `deriv` function.
* [FEATURE] Console templates.
* [FEATURE] Added `absent` function.
* [FEATURE] Allow omitting the metric name in queries.
* [BUGFIX] Removed all known race conditions.
* [BUGFIX] Metric mutations now handled correctly in all cases.
* [ENHANCEMENT] Proper double-start protection.
* [ENHANCEMENT] Complete rewrite of the storage layer. Benefits include:
  * Better query performance.
  * More samples in less RAM.
  * Better memory management.
  * Scales up to millions of time series and thousands of samples ingested
    per second.
  * Purging of obsolete samples much cleaner now, up to completely
    "forgetting" obsolete time series.
  * Proper instrumentation to diagnose the storage layer with... well...
    Prometheus.
  * Pure Go implementation, no need for cgo and shared C libraries anymore.
  * Better concurrency.
* [ENHANCEMENT] Copy-on-write semantics in the AST layer.
* [ENHANCEMENT] Switched from Go 1.3 to Go 1.4.
* [ENHANCEMENT] Vendored external dependencies with godeps.
* [ENHANCEMENT] Numerous Web UI improvements, moved to Bootstrap3 and
  Rickshaw 1.5.1.
* [ENHANCEMENT] Improved Docker integration.
* [ENHANCEMENT] Simplified the Makefile contraption.
* [CLEANUP] Put meta-data files into proper shape (LICENSE, README.md etc.)
* [CLEANUP] Removed all legitimate 'go vet' and 'golint' warnings.
* [CLEANUP] Removed dead code.

## 0.8.0 / 2014-09-04

* [ENHANCEMENT] Stagger scrapes to spread out load.
* [BUGFIX] Correctly quote HTTP Accept header.

## 0.7.0 / 2014-08-06

* [FEATURE] Added new functions: abs(), topk(), bottomk(), drop_common_labels().
* [FEATURE] Let console templates get graph links from expressions.
* [FEATURE] Allow console templates to dynamically include other templates.
* [FEATURE] Template consoles now have access to their URL.
* [BUGFIX] Fixed time() function to return evaluation time, not wallclock time.
* [BUGFIX] Fixed HTTP connection leak when targets returned a non-200 status.
* [BUGFIX] Fixed link to console templates in UI.
* [PERFORMANCE] Removed extra memory copies while scraping targets.
* [ENHANCEMENT] Switched from Go 1.2.1 to Go 1.3.
* [ENHANCEMENT] Made metrics exported by Prometheus itself more consistent.
* [ENHANCEMENT] Removed incremental backoffs for unhealthy targets.
* [ENHANCEMENT] Dockerfile also builds Prometheus support tools now.

## 0.6.0 / 2014-06-30

* [FEATURE] Added console and alert templates support, along with various template functions.
* [PERFORMANCE] Much faster and more memory-efficient flushing to disk.
* [ENHANCEMENT] Query results are now only logged when debugging.
* [ENHANCEMENT] Upgraded to new Prometheus client library for exposing metrics.
* [BUGFIX] Samples are now kept in memory until fully flushed to disk.
* [BUGFIX] Non-200 target scrapes are now treated as an error.
* [BUGFIX] Added installation step for missing dependency to Dockerfile.
* [BUGFIX] Removed broken and unused "User Dashboard" link.

## 0.5.0 / 2014-05-28

* [BUGFIX] Fixed next retrieval time display on status page.
* [BUGFIX] Updated some variable references in tools subdir.
* [FEATURE] Added support for scraping metrics via the new text format.
* [PERFORMANCE] Improved label matcher performance.
* [PERFORMANCE] Removed JSON indentation in query API, leading to smaller response sizes.
* [ENHANCEMENT] Added internal check to verify temporal order of streams.
* [ENHANCEMENT] Some internal refactorings.

## 0.4.0 / 2014-04-17

* [FEATURE] Vectors and scalars may now be reversed in binary operations (`<scalar> <binop> <vector>`).
* [FEATURE] It's possible to shutdown Prometheus via a `/-/quit` web endpoint now.
* [BUGFIX] Fix for a deadlock race condition in the memory storage.
* [BUGFIX] Mac OS X build fixed.
* [BUGFIX] Built from Go 1.2.1, which has internal fixes to race conditions in garbage collection handling.
* [ENHANCEMENT] Internal storage interface refactoring that allows building e.g. the `rule_checker` tool without LevelDB dynamic library dependencies.
* [ENHANCEMENT] Cleanups around shutdown handling.
* [PERFORMANCE] Preparations for better memory reuse during marshaling / unmarshaling.<|MERGE_RESOLUTION|>--- conflicted
+++ resolved
@@ -2,18 +2,15 @@
 
 ## main / unreleased
 
-<<<<<<< HEAD
-* [FEATURE] Templates: Add urlQueryEscape to template functions. #17403
 * [BUGFIX] TSDB: Register `prometheus_tsdb_sample_ooo_delta` metric properly. #17477
-=======
+
 ## 3.8.1 / 2025-12-16
 
 * [BUGFIX] remote: Fix Remote Write receiver, so it does not send wrong response headers for v1 flow and cause Prometheus senders to emit false partial error log and metrics. #17683
->>>>>>> ed753444
 
 ## 3.8.0 / 2025-11-28
 
-* [CHANGE] remote: Update Remote Write receiving to [2.0-rc.4 spec](https://github.com/prometheus/docs/blob/60c24e450010df38cfcb4f65df874f6f9b26dbcb/docs/specs/prw/remote_write_spec_2_0.md). "created timestamp" (CT) is now called "start timestamp" (ST). #17411
+* [CHANGE] Remote-write: Update receiving to [2.0-rc.4 spec](https://github.com/prometheus/docs/blob/60c24e450010df38cfcb4f65df874f6f9b26dbcb/docs/specs/prw/remote_write_spec_2_0.md). "created timestamp" (CT) is now called "start timestamp" (ST). #17411
 * [CHANGE] TSDB: Native Histogram Custom Bounds with a NaN threshold are now rejected. #17287
 * [FEATURE] OAuth2: support jwt-bearer grant-type (RFC7523 3.1). #17592
 * [FEATURE] Dockerfile: Add OpenContainers spec labels to Dockerfile. #16483
