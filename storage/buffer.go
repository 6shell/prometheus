// Copyright 2017 The Prometheus Authors
// Licensed under the Apache License, Version 2.0 (the "License");
// you may not use this file except in compliance with the License.
// You may obtain a copy of the License at
//
// http://www.apache.org/licenses/LICENSE-2.0
//
// Unless required by applicable law or agreed to in writing, software
// distributed under the License is distributed on an "AS IS" BASIS,
// WITHOUT WARRANTIES OR CONDITIONS OF ANY KIND, either express or implied.
// See the License for the specific language governing permissions and
// limitations under the License.

package storage

import (
	"fmt"
	"math"

	"github.com/prometheus/prometheus/model/histogram"
	"github.com/prometheus/prometheus/tsdb/chunkenc"
)

// BufferedSeriesIterator wraps an iterator with a look-back buffer.
type BufferedSeriesIterator struct {
	it    chunkenc.Iterator
	buf   *sampleRing
	delta int64

	lastTime  int64
	valueType chunkenc.ValueType
}

// NewBuffer returns a new iterator that buffers the values within the time range
// of the current element and the duration of delta before, initialized with an
// empty iterator. Use Reset() to set an actual iterator to be buffered.
func NewBuffer(delta int64) *BufferedSeriesIterator {
	return NewBufferIterator(chunkenc.NewNopIterator(), delta)
}

// NewBufferIterator returns a new iterator that buffers the values within the
// time range of the current element and the duration of delta before.
func NewBufferIterator(it chunkenc.Iterator, delta int64) *BufferedSeriesIterator {
	// TODO(codesome): based on encoding, allocate different buffer.
	bit := &BufferedSeriesIterator{
		buf:   newSampleRing(delta, 16),
		delta: delta,
	}
	bit.Reset(it)

	return bit
}

// Reset re-uses the buffer with a new iterator, resetting the buffered time
// delta to its original value.
func (b *BufferedSeriesIterator) Reset(it chunkenc.Iterator) {
	b.it = it
	b.lastTime = math.MinInt64
	b.buf.reset()
	b.buf.delta = b.delta
	b.valueType = it.Next()
}

// ReduceDelta lowers the buffered time delta, for the current SeriesIterator only.
func (b *BufferedSeriesIterator) ReduceDelta(delta int64) bool {
	return b.buf.reduceDelta(delta)
}

// PeekBack returns the nth previous element of the iterator. If there is none buffered,
// ok is false.
func (b *BufferedSeriesIterator) PeekBack(n int) (t int64, v float64, h *histogram.Histogram, ok bool) {
	s, ok := b.buf.nthLast(n)
	return s.t, s.v, s.h, ok
}

// Buffer returns an iterator over the buffered data. Invalidates previously
// returned iterators.
func (b *BufferedSeriesIterator) Buffer() chunkenc.Iterator {
	return b.buf.iterator()
}

// Seek advances the iterator to the element at time t or greater.
func (b *BufferedSeriesIterator) Seek(t int64) chunkenc.ValueType {
	t0 := t - b.buf.delta

	// If the delta would cause us to seek backwards, preserve the buffer
	// and just continue regular advancement while filling the buffer on the way.
	if t0 > b.lastTime {
		b.buf.reset()

		b.valueType = b.it.Seek(t0)
		switch b.valueType {
		case chunkenc.ValNone:
			return chunkenc.ValNone
		case chunkenc.ValFloat:
			b.lastTime, _ = b.At()
		case chunkenc.ValHistogram:
			b.lastTime, _ = b.AtHistogram()
		case chunkenc.ValFloatHistogram:
			b.lastTime, _ = b.AtFloatHistogram()
		default:
			panic(fmt.Errorf("BufferedSeriesIterator: unknown value type %v", b.valueType))
		}
<<<<<<< HEAD
=======
		b.lastTime, _ = b.At()
>>>>>>> d677aa4b
	}

	if b.lastTime >= t {
		return b.valueType
	}
	for {
		if b.valueType = b.Next(); b.valueType == chunkenc.ValNone || b.lastTime >= t {
			return b.valueType
		}
	}
}

// Next advances the iterator to the next element.
func (b *BufferedSeriesIterator) Next() chunkenc.ValueType {
	// Add current element to buffer before advancing.
<<<<<<< HEAD
	switch b.valueType {
	case chunkenc.ValNone:
		return chunkenc.ValNone
	case chunkenc.ValFloat:
		t, v := b.it.At()
		b.buf.add(sample{t: t, v: v})
	case chunkenc.ValHistogram:
		t, h := b.it.AtHistogram()
		b.buf.add(sample{t: t, h: h})
	case chunkenc.ValFloatHistogram:
		t, fh := b.it.AtFloatHistogram()
		b.buf.add(sample{t: t, fh: fh})
	default:
		panic(fmt.Errorf("BufferedSeriesIterator: unknown value type %v", b.valueType))
=======
	b.buf.add(b.it.At())

	b.ok = b.it.Next()
	if b.ok {
		b.lastTime, _ = b.At()
>>>>>>> d677aa4b
	}

	b.valueType = b.it.Next()
	switch b.valueType {
	case chunkenc.ValNone:
		// Do nothing.
	case chunkenc.ValFloat:
		b.lastTime, _ = b.At()
	case chunkenc.ValHistogram:
		b.lastTime, _ = b.AtHistogram()
	case chunkenc.ValFloatHistogram:
		b.lastTime, _ = b.AtFloatHistogram()
	default:
		panic(fmt.Errorf("BufferedSeriesIterator: unknown value type %v", b.valueType))
	}
	return b.valueType
}

<<<<<<< HEAD
// At returns the current float element of the iterator.
=======
// At returns the current element of the iterator.
>>>>>>> d677aa4b
func (b *BufferedSeriesIterator) At() (int64, float64) {
	return b.it.At()
}

// AtHistogram returns the current histogram element of the iterator.
func (b *BufferedSeriesIterator) AtHistogram() (int64, *histogram.Histogram) {
	return b.it.AtHistogram()
}

// AtFloatHistogram returns the current float-histogram element of the iterator.
func (b *BufferedSeriesIterator) AtFloatHistogram() (int64, *histogram.FloatHistogram) {
	return b.it.AtFloatHistogram()
}

// Err returns the last encountered error.
func (b *BufferedSeriesIterator) Err() error {
	return b.it.Err()
}

// TODO(beorn7): Consider having different sample types for different value types.
type sample struct {
	t  int64
	v  float64
	h  *histogram.Histogram
	fh *histogram.FloatHistogram
}

func (s sample) T() int64 {
	return s.t
}

func (s sample) V() float64 {
	return s.v
}

func (s sample) H() *histogram.Histogram {
	return s.h
}

func (s sample) FH() *histogram.FloatHistogram {
	return s.fh
}

func (s sample) Type() chunkenc.ValueType {
	switch {
	case s.h != nil:
		return chunkenc.ValHistogram
	case s.fh != nil:
		return chunkenc.ValFloatHistogram
	default:
		return chunkenc.ValFloat
	}
}

type sampleRing struct {
	delta int64

	buf []sample // lookback buffer
	i   int      // position of most recent element in ring buffer
	f   int      // position of first element in ring buffer
	l   int      // number of elements in buffer

	it sampleRingIterator
}

func newSampleRing(delta int64, sz int) *sampleRing {
	r := &sampleRing{delta: delta, buf: make([]sample, sz)}
	r.reset()

	return r
}

func (r *sampleRing) reset() {
	r.l = 0
	r.i = -1
	r.f = 0
}

// Returns the current iterator. Invalidates previously returned iterators.
func (r *sampleRing) iterator() chunkenc.Iterator {
	r.it.r = r
	r.it.i = -1
	return &r.it
}

type sampleRingIterator struct {
	r *sampleRing
	i int
}

func (it *sampleRingIterator) Next() chunkenc.ValueType {
	it.i++
	if it.i >= it.r.l {
		return chunkenc.ValNone
	}
	s := it.r.at(it.i)
	switch {
	case s.h != nil:
		return chunkenc.ValHistogram
	case s.fh != nil:
		return chunkenc.ValFloatHistogram
	default:
		return chunkenc.ValFloat
	}
}

func (it *sampleRingIterator) Seek(int64) chunkenc.ValueType {
	return chunkenc.ValNone
}

func (it *sampleRingIterator) Err() error {
	return nil
}

func (it *sampleRingIterator) At() (int64, float64) {
	s := it.r.at(it.i)
	return s.t, s.v
}

func (it *sampleRingIterator) AtHistogram() (int64, *histogram.Histogram) {
	s := it.r.at(it.i)
	return s.t, s.h
}

func (it *sampleRingIterator) AtFloatHistogram() (int64, *histogram.FloatHistogram) {
	s := it.r.at(it.i)
	if s.fh == nil {
		return s.t, s.h.ToFloat()
	}
	return s.t, s.fh
}

func (it *sampleRingIterator) AtT() int64 {
	s := it.r.at(it.i)
	return s.t
}

func (r *sampleRing) at(i int) sample {
	j := (r.f + i) % len(r.buf)
	return r.buf[j]
}

// add adds a sample to the ring buffer and frees all samples that fall
// out of the delta range.
func (r *sampleRing) add(s sample) {
	l := len(r.buf)
	// Grow the ring buffer if it fits no more elements.
	if l == r.l {
		buf := make([]sample, 2*l)
		copy(buf[l+r.f:], r.buf[r.f:])
		copy(buf, r.buf[:r.f])

		r.buf = buf
		r.i = r.f
		r.f += l
		l = 2 * l
	} else {
		r.i++
		if r.i >= l {
			r.i -= l
		}
	}

	r.buf[r.i] = s
	r.l++

	// Free head of the buffer of samples that just fell out of the range.
	tmin := s.t - r.delta
	for r.buf[r.f].t < tmin {
		r.f++
		if r.f >= l {
			r.f -= l
		}
		r.l--
	}
}

// reduceDelta lowers the buffered time delta, dropping any samples that are
// out of the new delta range.
func (r *sampleRing) reduceDelta(delta int64) bool {
	if delta > r.delta {
		return false
	}
	r.delta = delta

	if r.l == 0 {
		return true
	}

	// Free head of the buffer of samples that just fell out of the range.
	l := len(r.buf)
	tmin := r.buf[r.i].t - delta
	for r.buf[r.f].t < tmin {
		r.f++
		if r.f >= l {
			r.f -= l
		}
		r.l--
	}
	return true
}

// nthLast returns the nth most recent element added to the ring.
func (r *sampleRing) nthLast(n int) (sample, bool) {
	if n > r.l {
		return sample{}, false
	}
	return r.at(r.l - n), true
}

func (r *sampleRing) samples() []sample {
	res := make([]sample, r.l)

	k := r.f + r.l
	var j int
	if k > len(r.buf) {
		k = len(r.buf)
		j = r.l - k + r.f
	}

	n := copy(res, r.buf[r.f:k])
	copy(res[n:], r.buf[:j])

	return res
}<|MERGE_RESOLUTION|>--- conflicted
+++ resolved
@@ -101,10 +101,6 @@
 		default:
 			panic(fmt.Errorf("BufferedSeriesIterator: unknown value type %v", b.valueType))
 		}
-<<<<<<< HEAD
-=======
-		b.lastTime, _ = b.At()
->>>>>>> d677aa4b
 	}
 
 	if b.lastTime >= t {
@@ -120,7 +116,6 @@
 // Next advances the iterator to the next element.
 func (b *BufferedSeriesIterator) Next() chunkenc.ValueType {
 	// Add current element to buffer before advancing.
-<<<<<<< HEAD
 	switch b.valueType {
 	case chunkenc.ValNone:
 		return chunkenc.ValNone
@@ -135,36 +130,16 @@
 		b.buf.add(sample{t: t, fh: fh})
 	default:
 		panic(fmt.Errorf("BufferedSeriesIterator: unknown value type %v", b.valueType))
-=======
-	b.buf.add(b.it.At())
-
-	b.ok = b.it.Next()
-	if b.ok {
-		b.lastTime, _ = b.At()
->>>>>>> d677aa4b
 	}
 
 	b.valueType = b.it.Next()
-	switch b.valueType {
-	case chunkenc.ValNone:
-		// Do nothing.
-	case chunkenc.ValFloat:
-		b.lastTime, _ = b.At()
-	case chunkenc.ValHistogram:
-		b.lastTime, _ = b.AtHistogram()
-	case chunkenc.ValFloatHistogram:
-		b.lastTime, _ = b.AtFloatHistogram()
-	default:
-		panic(fmt.Errorf("BufferedSeriesIterator: unknown value type %v", b.valueType))
+	if b.valueType != chunkenc.ValNone {
+		b.lastTime = b.AtT()
 	}
 	return b.valueType
 }
 
-<<<<<<< HEAD
 // At returns the current float element of the iterator.
-=======
-// At returns the current element of the iterator.
->>>>>>> d677aa4b
 func (b *BufferedSeriesIterator) At() (int64, float64) {
 	return b.it.At()
 }
@@ -177,6 +152,11 @@
 // AtFloatHistogram returns the current float-histogram element of the iterator.
 func (b *BufferedSeriesIterator) AtFloatHistogram() (int64, *histogram.FloatHistogram) {
 	return b.it.AtFloatHistogram()
+}
+
+// AtT returns the current timestamp of the iterator.
+func (b *BufferedSeriesIterator) AtT() int64 {
+	return b.it.AtT()
 }
 
 // Err returns the last encountered error.
