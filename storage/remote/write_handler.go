--- conflicted
+++ resolved
@@ -602,11 +602,7 @@
 		KeepIdentifyingResourceAttributes: otlpCfg.KeepIdentifyingResourceAttributes,
 		ConvertHistogramsToNHCB:           otlpCfg.ConvertHistogramsToNHCB,
 		AllowDeltaTemporality:             rw.allowDeltaTemporality,
-<<<<<<< HEAD
-=======
-		PromoteScopeMetadata:              otlpCfg.PromoteScopeMetadata,
 		LookbackDelta:                     rw.lookbackDelta,
->>>>>>> 3d245e31
 	})
 	if err != nil {
 		rw.logger.Warn("Error translating OTLP metrics to Prometheus write request", "err", err)
